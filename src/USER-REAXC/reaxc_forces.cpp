/*----------------------------------------------------------------------
  PuReMD - Purdue ReaxFF Molecular Dynamics Program

  Copyright (2010) Purdue University
  Hasan Metin Aktulga, hmaktulga@lbl.gov
  Joseph Fogarty, jcfogart@mail.usf.edu
  Sagar Pandit, pandit@usf.edu
  Ananth Y Grama, ayg@cs.purdue.edu

  Please cite the related publication:
  H. M. Aktulga, J. C. Fogarty, S. A. Pandit, A. Y. Grama,
  "Parallel Reactive Molecular Dynamics: Numerical Methods and
  Algorithmic Techniques", Parallel Computing, in press.

  This program is free software; you can redistribute it and/or
  modify it under the terms of the GNU General Public License as
  published by the Free Software Foundation; either version 2 of
  the License, or (at your option) any later version.

  This program is distributed in the hope that it will be useful,
  but WITHOUT ANY WARRANTY; without even the implied warranty of
  MERCHANTABILITY or FITNESS FOR A PARTICULAR PURPOSE.
  See the GNU General Public License for more details:
  <http://www.gnu.org/licenses/>.
  ----------------------------------------------------------------------*/

#include "reaxc_forces.h"
#include <mpi.h>
#include <cmath>
#include <cstring>
#include "reaxc_bond_orders.h"
#include "reaxc_bonds.h"
#include "reaxc_hydrogen_bonds.h"
#include "reaxc_list.h"
#include "reaxc_multi_body.h"
#include "reaxc_nonbonded.h"
#include "reaxc_torsion_angles.h"
#include "reaxc_valence_angles.h"
#include "reaxc_vector.h"

#include "error.h"

<<<<<<< HEAD

=======
>>>>>>> 5e3fe197
interaction_function Interaction_Functions[NUM_INTRS];

void Dummy_Interaction( reax_system * /*system*/, control_params * /*control*/,
                        simulation_data * /*data*/, storage * /*workspace*/,
                        reax_list ** /*lists*/, output_controls * /*out_control*/ )
{
}


void Init_Force_Functions( control_params *control )
{
  Interaction_Functions[0] = BO;
  Interaction_Functions[1] = Bonds; //Dummy_Interaction;
  Interaction_Functions[2] = Atom_Energy; //Dummy_Interaction;
  Interaction_Functions[3] = Valence_Angles; //Dummy_Interaction;
  Interaction_Functions[4] = Torsion_Angles; //Dummy_Interaction;
  if (control->hbond_cut > 0)
    Interaction_Functions[5] = Hydrogen_Bonds;
  else Interaction_Functions[5] = Dummy_Interaction;
  Interaction_Functions[6] = Dummy_Interaction; //empty
  Interaction_Functions[7] = Dummy_Interaction; //empty
  Interaction_Functions[8] = Dummy_Interaction; //empty
  Interaction_Functions[9] = Dummy_Interaction; //empty
}


void Compute_Bonded_Forces( reax_system *system, control_params *control,
                            simulation_data *data, storage *workspace,
                            reax_list **lists, output_controls *out_control,
                            MPI_Comm /*comm*/ )
{
  int i;

  /* Implement all force calls as function pointers */
  for( i = 0; i < NUM_INTRS; i++ ) {
    (Interaction_Functions[i])( system, control, data, workspace,
                                lists, out_control );
  }
}


void Compute_NonBonded_Forces( reax_system *system, control_params *control,
                               simulation_data *data, storage *workspace,
                               reax_list **lists, output_controls *out_control,
                               MPI_Comm /*comm*/ )
{

  /* van der Waals and Coulomb interactions */
  if (control->tabulate == 0)
    vdW_Coulomb_Energy( system, control, data, workspace,
                        lists, out_control );
  else
    Tabulated_vdW_Coulomb_Energy( system, control, data, workspace,
                                  lists, out_control );
}


void Compute_Total_Force( reax_system *system, control_params *control,
                          simulation_data *data, storage *workspace,
                          reax_list **lists, mpi_datatypes * /*mpi_data*/ )
{
  int i, pj;
  reax_list *bonds = (*lists) + BONDS;

  for( i = 0; i < system->N; ++i )
    for( pj = Start_Index(i, bonds); pj < End_Index(i, bonds); ++pj )
      if (i < bonds->select.bond_list[pj].nbr) {
        if (control->virial == 0)
          Add_dBond_to_Forces( system, i, pj, workspace, lists );
        else
          Add_dBond_to_Forces_NPT( i, pj, data, workspace, lists );
      }

}

void Validate_Lists( reax_system *system, storage * /*workspace*/, reax_list **lists,
                     int step, int /*n*/, int N, int numH )
{
  int i, comp, Hindex;
  reax_list *bonds, *hbonds;

  double saferzone = system->saferzone;

  /* bond list */
  if (N > 0) {
    bonds = *lists + BONDS;

    for( i = 0; i < N; ++i ) {
      system->my_atoms[i].num_bonds = MAX(Num_Entries(i,bonds)*2, MIN_BONDS);

      if (i < N-1)
        comp = Start_Index(i+1, bonds);
      else comp = bonds->num_intrs;

      if (End_Index(i, bonds) > comp) {
        char errmsg[256];
        snprintf(errmsg, 256, "step%d-bondchk failed: i=%d end(i)=%d str(i+1)=%d\n",
                 step, i, End_Index(i,bonds), comp );
        system->error_ptr->one(FLERR,errmsg);
      }
    }
  }


  /* hbonds list */
  if (numH > 0) {
    hbonds = *lists + HBONDS;

    for( i = 0; i < N; ++i ) {
      Hindex = system->my_atoms[i].Hindex;
      if (Hindex > -1) {
        system->my_atoms[i].num_hbonds =
          (int)(MAX(Num_Entries(Hindex, hbonds)*saferzone, system->minhbonds));

        //if( Num_Entries(i, hbonds) >=
        //(Start_Index(i+1,hbonds)-Start_Index(i,hbonds))*0.90/*DANGER_ZONE*/){
        //  workspace->realloc.hbonds = 1;

        if (Hindex < numH-1)
          comp = Start_Index(Hindex+1, hbonds);
        else comp = hbonds->num_intrs;

        if (End_Index(Hindex, hbonds) > comp) {
          char errmsg[256];
          snprintf(errmsg, 256, "step%d-hbondchk failed: H=%d end(H)=%d str(H+1)=%d\n",
                  step, Hindex, End_Index(Hindex,hbonds), comp );
          system->error_ptr->one(FLERR, errmsg);
        }
      }
    }
  }
}


void Init_Forces_noQEq( reax_system *system, control_params *control,
                        simulation_data *data, storage *workspace,
                        reax_list **lists, output_controls * /*out_control*/ ) {
  int i, j, pj;
  int start_i, end_i;
  int type_i, type_j;
  int btop_i, num_bonds, num_hbonds;
  int ihb, jhb, ihb_top, jhb_top;
  int local, flag, renbr;
  double cutoff;
  reax_list *far_nbrs, *bonds, *hbonds;
  single_body_parameters *sbp_i, *sbp_j;
  two_body_parameters *twbp;
  far_neighbor_data *nbr_pj;
  reax_atom *atom_i, *atom_j;

  far_nbrs = *lists + FAR_NBRS;
  bonds = *lists + BONDS;
  hbonds = *lists + HBONDS;

  for( i = 0; i < system->n; ++i )
    workspace->bond_mark[i] = 0;
  for( i = system->n; i < system->N; ++i ) {
    workspace->bond_mark[i] = 1000; // put ghost atoms to an infinite distance
  }

  num_bonds = 0;
  num_hbonds = 0;
  btop_i = 0;
  renbr = (data->step-data->prev_steps) % control->reneighbor == 0;

  for( i = 0; i < system->N; ++i ) {
    atom_i = &(system->my_atoms[i]);
    type_i  = atom_i->type;
    if (type_i < 0) continue;
    start_i = Start_Index(i, far_nbrs);
    end_i   = End_Index(i, far_nbrs);
    btop_i = End_Index( i, bonds );
    sbp_i = &(system->reax_param.sbp[type_i]);

    if (i < system->n) {
      local = 1;
      cutoff = MAX( control->hbond_cut, control->bond_cut );
    } else {
      local = 0;
      cutoff = control->bond_cut;
    }

    ihb = -1;
    ihb_top = -1;
    if (local && control->hbond_cut > 0) {
      ihb = sbp_i->p_hbond;
      if (ihb == 1)
        ihb_top = End_Index( atom_i->Hindex, hbonds );
      else ihb_top = -1;
    }

    /* update i-j distance - check if j is within cutoff */
    for( pj = start_i; pj < end_i; ++pj ) {
      nbr_pj = &( far_nbrs->select.far_nbr_list[pj] );
      j = nbr_pj->nbr;
      atom_j = &(system->my_atoms[j]);

      if (renbr) {
        if (nbr_pj->d <= cutoff)
          flag = 1;
        else flag = 0;
      } else {
        nbr_pj->dvec[0] = atom_j->x[0] - atom_i->x[0];
        nbr_pj->dvec[1] = atom_j->x[1] - atom_i->x[1];
        nbr_pj->dvec[2] = atom_j->x[2] - atom_i->x[2];
        nbr_pj->d = rvec_Norm_Sqr( nbr_pj->dvec );
        if (nbr_pj->d <= SQR(cutoff)) {
          nbr_pj->d = sqrt(nbr_pj->d);
          flag = 1;
        } else {
          flag = 0;
        }
      }

      if (flag) {
        type_j = atom_j->type;
        if (type_j < 0) continue;
        sbp_j = &(system->reax_param.sbp[type_j]);
        twbp = &(system->reax_param.tbp[type_i][type_j]);

        if (local) {
          /* hydrogen bond lists */
          if (control->hbond_cut > 0 && (ihb==1 || ihb==2) &&
              nbr_pj->d <= control->hbond_cut ) {
            // fprintf( stderr, "%d %d\n", atom1, atom2 );
            jhb = sbp_j->p_hbond;
            if (ihb == 1 && jhb == 2) {
              hbonds->select.hbond_list[ihb_top].nbr = j;
              hbonds->select.hbond_list[ihb_top].scl = 1;
              hbonds->select.hbond_list[ihb_top].ptr = nbr_pj;
              ++ihb_top;
              ++num_hbonds;
            }
            else if (j < system->n && ihb == 2 && jhb == 1) {
              jhb_top = End_Index( atom_j->Hindex, hbonds );
              hbonds->select.hbond_list[jhb_top].nbr = i;
              hbonds->select.hbond_list[jhb_top].scl = -1;
              hbonds->select.hbond_list[jhb_top].ptr = nbr_pj;
              Set_End_Index( atom_j->Hindex, jhb_top+1, hbonds );
              ++num_hbonds;
            }
          }
        }

        if (//(workspace->bond_mark[i] < 3 || workspace->bond_mark[j] < 3) &&
            nbr_pj->d <= control->bond_cut &&
            BOp( workspace, bonds, control->bo_cut,
                 i , btop_i, nbr_pj, sbp_i, sbp_j, twbp ) ) {
          num_bonds += 2;
          ++btop_i;

          if (workspace->bond_mark[j] > workspace->bond_mark[i] + 1)
            workspace->bond_mark[j] = workspace->bond_mark[i] + 1;
          else if (workspace->bond_mark[i] > workspace->bond_mark[j] + 1) {
            workspace->bond_mark[i] = workspace->bond_mark[j] + 1;
          }
        }
      }
    }

    Set_End_Index( i, btop_i, bonds );
    if (local && ihb == 1)
      Set_End_Index( atom_i->Hindex, ihb_top, hbonds );
  }


  workspace->realloc.num_bonds = num_bonds;
  workspace->realloc.num_hbonds = num_hbonds;

  Validate_Lists( system, workspace, lists, data->step,
                  system->n, system->N, system->numH);
}


void Estimate_Storages( reax_system *system, control_params *control,
                        reax_list **lists, int *Htop, int *hb_top,
                        int *bond_top, int *num_3body )
{
  int i, j, pj;
  int start_i, end_i;
  int type_i, type_j;
  int ihb, jhb;
  int local;
  double cutoff;
  double r_ij;
  double C12, C34, C56;
  double BO, BO_s, BO_pi, BO_pi2;
  reax_list *far_nbrs;
  single_body_parameters *sbp_i, *sbp_j;
  two_body_parameters *twbp;
  far_neighbor_data *nbr_pj;
  reax_atom *atom_i, *atom_j;

  int mincap = system->mincap;
  double safezone = system->safezone;
  double saferzone = system->saferzone;

  far_nbrs = *lists + FAR_NBRS;
  *Htop = 0;
  memset( hb_top, 0, sizeof(int) * system->local_cap );
  memset( bond_top, 0, sizeof(int) * system->total_cap );
  *num_3body = 0;

  for( i = 0; i < system->N; ++i ) {
    atom_i = &(system->my_atoms[i]);
    type_i  = atom_i->type;
    if (type_i < 0) continue;
    start_i = Start_Index(i, far_nbrs);
    end_i   = End_Index(i, far_nbrs);
    sbp_i = &(system->reax_param.sbp[type_i]);

    if (i < system->n) {
      local = 1;
      cutoff = control->nonb_cut;
      ++(*Htop);
      ihb = sbp_i->p_hbond;
    } else {
      local = 0;
      cutoff = control->bond_cut;
      ihb = -1;
    }

    for( pj = start_i; pj < end_i; ++pj ) {
      nbr_pj = &( far_nbrs->select.far_nbr_list[pj] );
      j = nbr_pj->nbr;
      atom_j = &(system->my_atoms[j]);

      if(nbr_pj->d <= cutoff) {
        type_j = system->my_atoms[j].type;
        if (type_j < 0) continue;
        r_ij = nbr_pj->d;
        sbp_j = &(system->reax_param.sbp[type_j]);
        twbp = &(system->reax_param.tbp[type_i][type_j]);

        if (local) {
          if (j < system->n || atom_i->orig_id < atom_j->orig_id) //tryQEq ||1
            ++(*Htop);

          /* hydrogen bond lists */
          if (control->hbond_cut > 0.1 && (ihb==1 || ihb==2) &&
              nbr_pj->d <= control->hbond_cut ) {
            jhb = sbp_j->p_hbond;
            if (ihb == 1 && jhb == 2)
              ++hb_top[i];
            else if( j < system->n && ihb == 2 && jhb == 1 )
              ++hb_top[j];
          }
        }

        /* uncorrected bond orders */
        if (nbr_pj->d <= control->bond_cut) {
          if (sbp_i->r_s > 0.0 && sbp_j->r_s > 0.0) {
            C12 = twbp->p_bo1 * pow( r_ij / twbp->r_s, twbp->p_bo2 );
            BO_s = (1.0 + control->bo_cut) * exp( C12 );
          }
          else BO_s = C12 = 0.0;

          if (sbp_i->r_pi > 0.0 && sbp_j->r_pi > 0.0) {
            C34 = twbp->p_bo3 * pow( r_ij / twbp->r_p, twbp->p_bo4 );
            BO_pi = exp( C34 );
          }
          else BO_pi = C34 = 0.0;

          if (sbp_i->r_pi_pi > 0.0 && sbp_j->r_pi_pi > 0.0) {
            C56 = twbp->p_bo5 * pow( r_ij / twbp->r_pp, twbp->p_bo6 );
            BO_pi2= exp( C56 );
          }
          else BO_pi2 = C56 = 0.0;

          /* Initially BO values are the uncorrected ones, page 1 */
          BO = BO_s + BO_pi + BO_pi2;

          if (BO >= control->bo_cut) {
            ++bond_top[i];
            ++bond_top[j];
          }
        }
      }
    }
  }

  *Htop = (int)(MAX( *Htop * safezone, mincap * MIN_HENTRIES ));
  for( i = 0; i < system->n; ++i )
    hb_top[i] = (int)(MAX(hb_top[i] * saferzone, system->minhbonds));

  for( i = 0; i < system->N; ++i ) {
    *num_3body += SQR(bond_top[i]);
    bond_top[i] = MAX( bond_top[i] * 2, MIN_BONDS );
  }

}


void Compute_Forces( reax_system *system, control_params *control,
                     simulation_data *data, storage *workspace,
                     reax_list **lists, output_controls *out_control,
                     mpi_datatypes *mpi_data )
{

  Init_Forces_noQEq( system, control, data, workspace,
                       lists, out_control);

  /********* bonded interactions ************/
  Compute_Bonded_Forces( system, control, data, workspace,
                         lists, out_control, mpi_data->world );

  /********* nonbonded interactions ************/
  Compute_NonBonded_Forces( system, control, data, workspace,
                            lists, out_control, mpi_data->world );

  /*********** total force ***************/
  Compute_Total_Force( system, control, data, workspace, lists, mpi_data );

}<|MERGE_RESOLUTION|>--- conflicted
+++ resolved
@@ -40,10 +40,6 @@
 
 #include "error.h"
 
-<<<<<<< HEAD
-
-=======
->>>>>>> 5e3fe197
 interaction_function Interaction_Functions[NUM_INTRS];
 
 void Dummy_Interaction( reax_system * /*system*/, control_params * /*control*/,
