--- conflicted
+++ resolved
@@ -52,12 +52,8 @@
 
   eflag_global = vflag_global = -1;
 
-<<<<<<< HEAD
+  dt_default = 1;
   unit_style = nullptr;
-=======
-  dt_default = 1;
-  unit_style = NULL;
->>>>>>> b5832191
   set_units("lj");
 
   integrate_style = nullptr;
