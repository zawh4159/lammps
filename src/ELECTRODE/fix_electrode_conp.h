/* -*- c++ -*- ----------------------------------------------------------
   LAMMPS - Large-scale Atomic/Molecular Massively Parallel Simulator
   https://www.lammps.org/, Sandia National Laboratories
   Steve Plimpton, sjplimp@sandia.gov

   Copyright (2003) Sandia Corporation.  Under the terms of Contract
   DE-AC04-94AL85000 with Sandia Corporation, the U.S. Government retains
   certain rights in this software.  This software is distributed under
   the GNU General Public License.

   See the README file in the top-level LAMMPS directory.
------------------------------------------------------------------------- */

/* ----------------------------------------------------------------------
   Contributing authors: Ludwig Ahrens-Iwers (TUHH), Shern Tee (UQ), Robert Meißner (TUHH)
------------------------------------------------------------------------- */

#ifdef FIX_CLASS

// clang-format off
FixStyle(electrode/conp, FixElectrodeConp);
// clang-format on

#else

#ifndef LMP_FIX_ELECTRODE_CONP_H
#define LMP_FIX_ELECTRODE_CONP_H

#include "electrode_accel_interface.h"
#include "fix.h"

#include <algorithm>
#include <map>
#include <memory>
#include <unordered_map>

namespace LAMMPS_NS {

class FixElectrodeConp : public Fix {

 public:
  FixElectrodeConp(class LAMMPS *, int, char **);
  ~FixElectrodeConp() override;
  int setmask() override;
  void setup_pre_exchange() override;
  void setup_post_neighbor() override;
  void setup_pre_reverse(int, int) override;
  void pre_force(int) override;
  void pre_reverse(int, int) override;
  double compute_scalar() override;
  double compute_vector(int) override;
  double compute_array(int, int) override;
  int modify_param(int, char **) override;
  int modify_param(const std::string &);
  void init() override;
  void init_list(int, NeighList *) override;
  void post_constructor() override;    // used by ffield to set up fix efield
  double memory_usage() override;

  // atomvec-based tracking of electrode atoms
  int pack_exchange(int, double *) override;
  int unpack_exchange(int, double *) override;

  int pack_reverse_comm(int, int, double *) override;
  void unpack_reverse_comm(int, int *, double *) override;
  int pack_forward_comm(int, int *, double *, int, int *) override;
  void unpack_forward_comm(int, int, double *) override;

 protected:
  enum class Algo { MATRIX_INV, MATRIX_CG, CG };
  enum class VarStyle { CONST, EQUAL };
  virtual void update_psi();
  virtual void pre_update(){};
  virtual std::vector<double> constraint_projection(std::vector<double>);
  virtual std::vector<double> constraint_correction(std::vector<double>);
  virtual void compute_macro_matrices();
  std::vector<double> group_psi;
  std::vector<int> group_bits;
  std::vector<int> groups;
  int num_of_groups;
  bigint ngroup;
  std::vector<std::vector<double>> sd_vectors;
  std::vector<double> sb_charges;
  std::vector<int> group_psi_var_ids;
  std::vector<VarStyle> group_psi_var_styles;
  std::vector<std::string> group_psi_var_names;
  std::vector<int> iele_to_group_local;
  bool symm;    // symmetrize elastance for charge neutrality
  Algo algo;
  std::vector<std::vector<double>> macro_elastance;      // used by conq
  std::vector<std::vector<double>> macro_capacitance;    // used by thermo
  double thermo_temp, thermo_time;                       // used by electrode/thermo only
  int thermo_init;                                       // initializer for rng in electrode/thermo
  bool ffield;                                           // possibly tweak electrode/conq's version
  std::string fixname;    // used by electrode/ffield to set up internal efield
  bool intelflag;
  std::unique_ptr<ElectrodeAccelInterface> accel_interface;    // used by /intel

 private:
<<<<<<< HEAD
  std::string output_file_inv, output_file_mat, output_file_vec;
  std::string input_file_inv, input_file_mat;
  class ElectrodeVector *ele_vector;
  std::vector<int> groups;
  double **capacitance, **elastance;
  bool read_inv, read_mat, write_inv, write_mat, write_vec;
  bool matrix_algo, need_array_compute;
  double eta;
=======
  FILE *f_inv, *f_mat, *f_vec;    // files for capacitance, eleastance and vector
  int write_vec;
  std::string input_file_inv, input_file_mat;
  class ElectrodeMatrix *array_compute;
  class ElectrodeVector *elyt_vector, *elec_vector;
  double **capacitance, **elastance;
  bool read_inv, read_mat;
  bool matrix_algo, need_array_compute, need_elec_vector;
  double eta, cg_threshold;
>>>>>>> 62ac0807
  double update_time, mult_time;
  int n_cg_step, n_call;
  void create_taglist();
  void invert();
  void symmetrize();
  double gausscorr(int, bool);
  void update_charges();
  double potential_energy(int);
  double self_energy(int);
  void write_to_file(FILE *, const std::vector<tagint> &, const std::vector<std::vector<double>> &);
  void read_from_file(const std::string &input_file, double **, const std::string &);
  void compute_sd_vectors();
  void compute_sd_vectors_ffield();
  int groupnum_from_name(char *);
  double evscale;
  class Pair *pair;
  class NeighList *mat_neighlist, *vec_neighlist;
  std::vector<int> etypes;
  int mat_request, vec_request;
  void request_etypes_neighlists();
  bool etypes_neighlists;
  int get_top_group();    // used by ffield
  int top_group;          // used by ffield
  bool tfflag;
  bool timer_flag;
  std::map<int, double> tf_types;
  // cg
  std::vector<double> ele_ele_interaction(std::vector<double>);
  std::vector<double> scale_vector(double, std::vector<double>);
  std::vector<double> add_nlocalele(std::vector<double>, std::vector<double>);
  double dot_nlocalele(std::vector<double>, std::vector<double>);
  std::vector<double> times_elastance(std::vector<double>);
  std::vector<double> gather_ngroup(std::vector<double>);
  std::vector<double> gather_elevec_local(ElectrodeVector *);
  void set_charges(std::vector<double>);

  // fix-specific electrode ID storage system:

  std::vector<tagint> taglist;    // global list: all tags in combined electrode group
  std::vector<tagint> taglist_local;
  std::vector<tagint> taglist_bygroup;            // taglist sorted by group
  std::vector<tagint> group_idx;                  // permutation taglist<->taglist_bygroup
  std::unordered_map<tagint, int> tag_to_iele;    // inverse of taglist:
  std::vector<int> iele_to_group;
  // tag_to_iele[taglist[iele]] = iele
  int nlocalele;    // current no. of local electrode atoms

  int nlocalele_outdated;          // trigger rebuilding of following structures:
  std::vector<int> list_iele;      // electrode IDs owned by me
  int *recvcounts, *displs;        // for MPI-building of iele_gathered
  int *iele_gathered;              // MPIgathered list_iele: all electrode IDs, nproc-ordered
  std::vector<double> buf_iele;    // buffer for electrode properties ordered by list_iele
  double *buf_gathered;            // buffer for MPIgathered buf_iele (NOT YET iele-ordered)
  double *potential_i;             // potentials, i-indexed (0 for non-electrode atoms)
  double *potential_iele;          // potentials ordered by iele

  void gather_list_iele();                       // build iele_gathered
  void gather_elevec(double *);                  // gather buf_iele and rearrange into iele-order
  void buffer_and_gather(double *, double *);    // buffer into buf_iele then gather and rearrange

  int nmax;
};

}    // namespace LAMMPS_NS

#endif
#endif<|MERGE_RESOLUTION|>--- conflicted
+++ resolved
@@ -97,26 +97,13 @@
   std::unique_ptr<ElectrodeAccelInterface> accel_interface;    // used by /intel
 
  private:
-<<<<<<< HEAD
   std::string output_file_inv, output_file_mat, output_file_vec;
   std::string input_file_inv, input_file_mat;
-  class ElectrodeVector *ele_vector;
-  std::vector<int> groups;
+  class ElectrodeVector *elyt_vector, *elec_vector;
   double **capacitance, **elastance;
   bool read_inv, read_mat, write_inv, write_mat, write_vec;
-  bool matrix_algo, need_array_compute;
-  double eta;
-=======
-  FILE *f_inv, *f_mat, *f_vec;    // files for capacitance, eleastance and vector
-  int write_vec;
-  std::string input_file_inv, input_file_mat;
-  class ElectrodeMatrix *array_compute;
-  class ElectrodeVector *elyt_vector, *elec_vector;
-  double **capacitance, **elastance;
-  bool read_inv, read_mat;
   bool matrix_algo, need_array_compute, need_elec_vector;
   double eta, cg_threshold;
->>>>>>> 62ac0807
   double update_time, mult_time;
   int n_cg_step, n_call;
   void create_taglist();
