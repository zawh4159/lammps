/*Copyright (c) 2016 PM Larsen

Permission is hereby granted, free of charge, to any person obtaining a copy of this software and associated documentation files (the "Software"), to deal in the Software without restriction, including without limitation the rights to use, copy, modify, merge, publish, distribute, sublicense, and/or sell copies of the Software, and to permit persons to whom the Software is furnished to do so, subject to the following conditions:

The above copyright notice and this permission notice shall be included in all copies or substantial portions of the Software.

THE SOFTWARE IS PROVIDED "AS IS", WITHOUT WARRANTY OF ANY KIND, EXPRESS OR IMPLIED, INCLUDING BUT NOT LIMITED TO THE WARRANTIES OF MERCHANTABILITY, FITNESS FOR A PARTICULAR PURPOSE AND NONINFRINGEMENT. IN NO EVENT SHALL THE AUTHORS OR COPYRIGHT HOLDERS BE LIABLE FOR ANY CLAIM, DAMAGES OR OTHER LIABILITY, WHETHER IN AN ACTION OF CONTRACT, TORT OR OTHERWISE, ARISING FROM, OUT OF OR IN CONNECTION WITH THE SOFTWARE OR THE USE OR OTHER DEALINGS IN THE SOFTWARE.
*/

#ifndef PTM_POLAR_H
#define PTM_POLAR_H

#include <stdint.h>
<<<<<<< HEAD
#include <stdbool.h>
=======
>>>>>>> 5e3fe197

namespace ptm {

int polar_decomposition_3x3(double* _A, bool right_sided, double* U, double* P);
void InnerProduct(double *A, int num, const double (*coords1)[3], double (*coords2)[3], int8_t* permutation);
int FastCalcRMSDAndRotation(double *A, double E0, double *p_nrmsdsq, double *q, double* U);

}

#endif
<|MERGE_RESOLUTION|>--- conflicted
+++ resolved
@@ -11,10 +11,6 @@
 #define PTM_POLAR_H
 
 #include <stdint.h>
-<<<<<<< HEAD
-#include <stdbool.h>
-=======
->>>>>>> 5e3fe197
 
 namespace ptm {
 
