/* ----------------------------------------------------------------------
   LAMMPS - Large-scale Atomic/Molecular Massively Parallel Simulator
   https://www.lammps.org/ Sandia National Laboratories
   Steve Plimpton, sjplimp@sandia.gov

   Copyright (2003) Sandia Corporation.  Under the terms of Contract
   DE-AC04-94AL85000 with Sandia Corporation, the U.S. Government retains
   certain rights in this software.  This software is distributed under
   the GNU General Public License.

   See the README file in the top-level LAMMPS directory.
------------------------------------------------------------------------- */

#include "pair_amoeba.h"

#include "amoeba_convolution.h"
#include "atom.h"
#include "domain.h"
#include "comm.h"
#include "neigh_list.h"
#include "fft3d_wrap.h"
#include "math_const.h"
#include "memory.h"

#include <cmath>
#include <cstring>

using namespace LAMMPS_NS;
using namespace MathConst;

enum{FIELD,ZRSD,TORQUE,UFLD};                          // reverse comm
enum{VDWL,REPULSE,QFER,DISP,MPOLE,POLAR,USOLV,DISP_LONG,MPOLE_LONG,POLAR_LONG};

#ifdef FFT_SINGLE
#define ZEROF 0.0f
#define ONEF  1.0f
#else
#define ZEROF 0.0
#define ONEF  1.0
#endif

/* ----------------------------------------------------------------------
   multipole = multipole interactions
   adapted from Tinker empole1d() routine
------------------------------------------------------------------------- */

void PairAmoeba::multipole()
{
  double e;
  double felec;
  double term,fterm;
  double ci;
  double dix,diy,diz;
  double qixx,qixy,qixz,qiyy,qiyz,qizz;
  double cii,dii,qii;

  // set cutoffs, taper coeffs, and PME params

  if (use_ewald) choose(MPOLE_LONG);
  else choose(MPOLE);

  // owned atoms

  const int nlocal = atom->nlocal;

  // zero repulsion torque on owned + ghost atoms

  const int nall = nlocal + atom->nghost;

  for (int i = 0; i < nall; i++) {
    tq[i][0] = 0.0;
    tq[i][1] = 0.0;
    tq[i][2] = 0.0;
  }

  // set the energy unit conversion factor

  felec = electric / am_dielectric;

  // compute the real space part of the Ewald summation

  if (mpole_rspace_flag) multipole_real();

  // compute the reciprocal space part of the Ewald summation

  if (mpole_kspace_flag) multipole_kspace();

  // compute the Ewald self-energy term over all the atoms

  term = 2.0 * aewald * aewald;
  fterm = -felec * aewald / MY_PIS;

  for (int i = 0; i < nlocal; i++) {
    ci = rpole[i][0];
    dix = rpole[i][1];
    diy = rpole[i][2];
    diz = rpole[i][3];
    qixx = rpole[i][4];
    qixy = rpole[i][5];
    qixz = rpole[i][6];
    qiyy = rpole[i][8];
    qiyz = rpole[i][9];
    qizz = rpole[i][12];
    cii = ci*ci;
    dii = dix*dix + diy*diy + diz*diz;
    qii = 2.0*(qixy*qixy+qixz*qixz+qiyz*qiyz) +
      qixx*qixx + qiyy*qiyy + qizz*qizz;
    e = fterm * (cii + term*(dii/3.0+2.0*term*qii/5.0));
    empole += e;
  }
}

/* ----------------------------------------------------------------------
   multipole_real = real-space portion of mulipole interactions
   adapted from Tinker emreal1d() routine
------------------------------------------------------------------------- */

void PairAmoeba::multipole_real()
{
  int i,j,k,itype,jtype,iclass,jclass;
  int ii,jj;
  int ix,iy,iz;
  double e,de,felec;
  double bfac;
  double alsq2,alsq2n;
  double exp2a,ralpha;
  double scalek;
  double xi,yi,zi;
  double xr,yr,zr;
  double xix,yix,zix;
  double xiy,yiy,ziy;
  double xiz,yiz,ziz;
  double r,r2,rr1,rr3;
  double rr5,rr7,rr9,rr11;
  double rr1i,rr3i,rr5i,rr7i;
  double rr1k,rr3k,rr5k,rr7k;
  double rr1ik,rr3ik,rr5ik;
  double rr7ik,rr9ik,rr11ik;
  double ci,dix,diy,diz;
  double qixx,qixy,qixz;
  double qiyy,qiyz,qizz;
  double ck,dkx,dky,dkz;
  double qkxx,qkxy,qkxz;
  double qkyy,qkyz,qkzz;
  double dir,dkr,dik,qik;
  double qix,qiy,qiz,qir;
  double qkx,qky,qkz,qkr;
  double diqk,dkqi,qiqk;
  double dirx,diry,dirz;
  double dkrx,dkry,dkrz;
  double dikx,diky,dikz;
  double qirx,qiry,qirz;
  double qkrx,qkry,qkrz;
  double qikx,qiky,qikz;
  double qixk,qiyk,qizk;
  double qkxi,qkyi,qkzi;
  double qikrx,qikry,qikrz;
  double qkirx,qkiry,qkirz;
  double diqkx,diqky,diqkz;
  double dkqix,dkqiy,dkqiz;
  double diqkrx,diqkry,diqkrz;
  double dkqirx,dkqiry,dkqirz;
  double dqikx,dqiky,dqikz;
  double corei,corek;
  double vali,valk;
  double alphai,alphak;
  double term1,term2,term3;
  double term4,term5,term6;
  double term1i,term2i,term3i;
  double term1k,term2k,term3k;
  double term1ik,term2ik,term3ik;
  double term4ik,term5ik;
  double frcx,frcy,frcz;
  double vxx,vyy,vzz;
  double vxy,vxz,vyz;
  double factor_mpole;
  double ttmi[3],ttmk[3];
  double fix[3],fiy[3],fiz[3];
  double dmpi[9],dmpj[9];
  double dmpij[11];
  double bn[6];

  int inum,jnum;
  int *ilist,*jlist,*numneigh,**firstneigh;

  // owned atoms

  double *pval = atom->dvector[index_pval];
  double **x = atom->x;
  double **f = atom->f;
  int nlocal = atom->nlocal;

  // neigh list

  inum = list->inum;
  ilist = list->ilist;
  numneigh = list->numneigh;
  firstneigh = list->firstneigh;

  // set conversion factor, cutoff and switching coefficients

  felec = electric / am_dielectric;

  // DEBUG

  //int count = 0;
  //int imin,imax;

  // compute the real space portion of the Ewald summation

  for (ii = 0; ii < inum; ii++) {
    i = ilist[ii];
    itype = amtype[i];
    iclass = amtype2class[itype];
    jlist = firstneigh[i];
    jnum = numneigh[i];

    xi = x[i][0];
    yi = x[i][1];
    zi = x[i][2];
    ci = rpole[i][0];
    dix = rpole[i][1];
    diy = rpole[i][2];
    diz = rpole[i][3];
    qixx = rpole[i][4];
    qixy = rpole[i][5];
    qixz = rpole[i][6];
    qiyy = rpole[i][8];
    qiyz = rpole[i][9];
    qizz = rpole[i][12];
    if (!amoeba) {
      corei = pcore[iclass];
      alphai = palpha[iclass];
      vali = pval[i];
    }

    // evaluate all sites within the cutoff distance

    for (jj = 0; jj < jnum; jj++) {
      j = jlist[jj];
      factor_mpole = special_mpole[sbmask15(j)];
      j &= NEIGHMASK15;

      xr = x[j][0] - xi;
      yr = x[j][1] - yi;
      zr = x[j][2] - zi;
      r2 = xr*xr + yr*yr + zr*zr;
      if (r2 > off2) continue;

      // DEBUG

      //imin = MIN(atom->tag[i],atom->tag[j]);
      //imax = MAX(atom->tag[i],atom->tag[j]);

      jtype = amtype[j];
      jclass = amtype2class[jtype];

      r = sqrt(r2);
      ck = rpole[j][0];
      dkx = rpole[j][1];
      dky = rpole[j][2];
      dkz = rpole[j][3];
      qkxx = rpole[j][4];
      qkxy = rpole[j][5];
      qkxz = rpole[j][6];
      qkyy = rpole[j][8];
      qkyz = rpole[j][9];
      qkzz = rpole[j][12];

      // intermediates involving moments and separation distance

      dir = dix*xr + diy*yr + diz*zr;
      qix = qixx*xr + qixy*yr + qixz*zr;
      qiy = qixy*xr + qiyy*yr + qiyz*zr;
      qiz = qixz*xr + qiyz*yr + qizz*zr;
      qir = qix*xr + qiy*yr + qiz*zr;
      dkr = dkx*xr + dky*yr + dkz*zr;
      qkx = qkxx*xr + qkxy*yr + qkxz*zr;
      qky = qkxy*xr + qkyy*yr + qkyz*zr;
      qkz = qkxz*xr + qkyz*yr + qkzz*zr;
      qkr = qkx*xr + qky*yr + qkz*zr;
      dik = dix*dkx + diy*dky + diz*dkz;
      qik = qix*qkx + qiy*qky + qiz*qkz;
      diqk = dix*qkx + diy*qky + diz*qkz;
      dkqi = dkx*qix + dky*qiy + dkz*qiz;
      qiqk = 2.0*(qixy*qkxy+qixz*qkxz+qiyz*qkyz) +
        qixx*qkxx + qiyy*qkyy + qizz*qkzz;

      // additional intermediates involving moments and distance

      dirx = diy*zr - diz*yr;
      diry = diz*xr - dix*zr;
      dirz = dix*yr - diy*xr;
      dkrx = dky*zr - dkz*yr;
      dkry = dkz*xr - dkx*zr;
      dkrz = dkx*yr - dky*xr;
      dikx = diy*dkz - diz*dky;
      diky = diz*dkx - dix*dkz;
      dikz = dix*dky - diy*dkx;
      qirx = qiz*yr - qiy*zr;
      qiry = qix*zr - qiz*xr;
      qirz = qiy*xr - qix*yr;
      qkrx = qkz*yr - qky*zr;
      qkry = qkx*zr - qkz*xr;
      qkrz = qky*xr - qkx*yr;
      qikx = qky*qiz - qkz*qiy;
      qiky = qkz*qix - qkx*qiz;
      qikz = qkx*qiy - qky*qix;
      qixk = qixx*qkx + qixy*qky + qixz*qkz;
      qiyk = qixy*qkx + qiyy*qky + qiyz*qkz;
      qizk = qixz*qkx + qiyz*qky + qizz*qkz;
      qkxi = qkxx*qix + qkxy*qiy + qkxz*qiz;
      qkyi = qkxy*qix + qkyy*qiy + qkyz*qiz;
      qkzi = qkxz*qix + qkyz*qiy + qkzz*qiz;
      qikrx = qizk*yr - qiyk*zr;
      qikry = qixk*zr - qizk*xr;
      qikrz = qiyk*xr - qixk*yr;
      qkirx = qkzi*yr - qkyi*zr;
      qkiry = qkxi*zr - qkzi*xr;
      qkirz = qkyi*xr - qkxi*yr;
      diqkx = dix*qkxx + diy*qkxy + diz*qkxz;
      diqky = dix*qkxy + diy*qkyy + diz*qkyz;
      diqkz = dix*qkxz + diy*qkyz + diz*qkzz;
      dkqix = dkx*qixx + dky*qixy + dkz*qixz;
      dkqiy = dkx*qixy + dky*qiyy + dkz*qiyz;
      dkqiz = dkx*qixz + dky*qiyz + dkz*qizz;
      diqkrx = diqkz*yr - diqky*zr;
      diqkry = diqkx*zr - diqkz*xr;
      diqkrz = diqky*xr - diqkx*yr;
      dkqirx = dkqiz*yr - dkqiy*zr;
      dkqiry = dkqix*zr - dkqiz*xr;
      dkqirz = dkqiy*xr - dkqix*yr;
      dqikx = diy*qkz - diz*qky + dky*qiz - dkz*qiy -
        2.0*(qixy*qkxz+qiyy*qkyz+qiyz*qkzz - qixz*qkxy-qiyz*qkyy-qizz*qkyz);
      dqiky = diz*qkx - dix*qkz + dkz*qix - dkx*qiz -
        2.0*(qixz*qkxx+qiyz*qkxy+qizz*qkxz - qixx*qkxz-qixy*qkyz-qixz*qkzz);
      dqikz = dix*qky - diy*qkx + dkx*qiy - dky*qix -
        2.0*(qixx*qkxy+qixy*qkyy+qixz*qkyz - qixy*qkxx-qiyy*qkxy-qiyz*qkxz);

      // get reciprocal distance terms for this interaction

      rr1 = felec / r;
      rr3 = rr1 / r2;
      rr5 = 3.0 * rr3 / r2;
      rr7 = 5.0 * rr5 / r2;
      rr9 = 7.0 * rr7 / r2;
      rr11 = 9.0 * rr9 / r2;

      // calculate the real space Ewald error function terms

      ralpha = aewald * r;
      bn[0] = erfc(ralpha) / r;
      alsq2 = 2.0 * aewald*aewald;
      alsq2n = 0.0;
      if (aewald > 0.0) alsq2n = 1.0 / (MY_PIS*aewald);
      exp2a = exp(-ralpha*ralpha);
      for (k = 1; k < 6; k++) {
        bfac = (double) (k+k-1);
        alsq2n = alsq2 * alsq2n;
        bn[k] = (bfac*bn[k-1]+alsq2n*exp2a) / r2;
      }
      for (k = 0; k < 6; k++) bn[k] *= felec;
      //if (i == 0 && j < 10) {
      //  printf("j = %d: aewald = %f; rr1 = %f; bn: %f %f %f %f %f %f\n", j, aewald, rr1, bn[0], bn[1], bn[2], bn[3], bn[4], bn[5]);
      //}

      // find damped multipole intermediates and energy value

      if (!amoeba) {
        corek = pcore[jclass];
        alphak = palpha[jclass];
        valk = pval[j];

        term1 = corei*corek;
        term1i = corek*vali;
        term2i = corek*dir;
        term3i = corek*qir;
        term1k = corei*valk;
        term2k = -corei*dkr;
        term3k = corei*qkr;
        term1ik = vali*valk;
        term2ik = valk*dir - vali*dkr + dik;
        term3ik = vali*qkr + valk*qir - dir*dkr + 2.0*(dkqi-diqk+qiqk);
        term4ik = dir*qkr - dkr*qir - 4.0*qik;
        term5ik = qir*qkr;
        damppole(r,11,alphai,alphak,dmpi,dmpj,dmpij);
        scalek = factor_mpole;
        rr1i = bn[0] - (1.0-scalek*dmpi[0])*rr1;
        rr3i = bn[1] - (1.0-scalek*dmpi[2])*rr3;
        rr5i = bn[2] - (1.0-scalek*dmpi[4])*rr5;
        rr7i = bn[3] - (1.0-scalek*dmpi[6])*rr7;
        rr1k = bn[0] - (1.0-scalek*dmpj[0])*rr1;
        rr3k = bn[1] - (1.0-scalek*dmpj[2])*rr3;
        rr5k = bn[2] - (1.0-scalek*dmpj[4])*rr5;
        rr7k = bn[3] - (1.0-scalek*dmpj[6])*rr7;
        rr1ik = bn[0] - (1.0-scalek*dmpij[0])*rr1;
        rr3ik = bn[1] - (1.0-scalek*dmpij[2])*rr3;
        rr5ik = bn[2] - (1.0-scalek*dmpij[4])*rr5;
        rr7ik = bn[3] - (1.0-scalek*dmpij[6])*rr7;
        rr9ik = bn[4] - (1.0-scalek*dmpij[8])*rr9;
        rr11ik = bn[5] - (1.0-scalek*dmpij[10])*rr11;
        rr1 = bn[0] - (1.0-scalek)*rr1;
        rr3 = bn[1] - (1.0-scalek)*rr3;
        e = term1*rr1 + term4ik*rr7ik + term5ik*rr9ik +
          term1i*rr1i + term1k*rr1k + term1ik*rr1ik +
          term2i*rr3i + term2k*rr3k + term2ik*rr3ik +
          term3i*rr5i + term3k*rr5k + term3ik*rr5ik;

        

        // find damped multipole intermediates for force and torque

        de = term1*rr3 + term4ik*rr9ik + term5ik*rr11ik +
          term1i*rr3i + term1k*rr3k + term1ik*rr3ik +
          term2i*rr5i + term2k*rr5k + term2ik*rr5ik +
          term3i*rr7i + term3k*rr7k + term3ik*rr7ik;
        term1 = -corek*rr3i - valk*rr3ik + dkr*rr5ik - qkr*rr7ik;
        term2 = corei*rr3k + vali*rr3ik + dir*rr5ik + qir*rr7ik;
        term3 = 2.0 * rr5ik;
        term4 = -2.0 * (corek*rr5i+valk*rr5ik - dkr*rr7ik+qkr*rr9ik);
        term5 = -2.0 * (corei*rr5k+vali*rr5ik + dir*rr7ik+qir*rr9ik);
        term6 = 4.0 * rr7ik;
        rr3 = rr3ik;

        // find standard multipole intermediates and energy value

      } else {
        term1 = ci*ck;
        term2 = ck*dir - ci*dkr + dik;
        term3 = ci*qkr + ck*qir - dir*dkr + 2.0*(dkqi-diqk+qiqk);
        term4 = dir*qkr - dkr*qir - 4.0*qik;
        term5 = qir*qkr;
        scalek = 1.0 - factor_mpole;
        rr1 = bn[0] - scalek*rr1;
        rr3 = bn[1] - scalek*rr3;
        rr5 = bn[2] - scalek*rr5;
        rr7 = bn[3] - scalek*rr7;
        rr9 = bn[4] - scalek*rr9;
        rr11 = bn[5] - scalek*rr11;
        e = term1*rr1 + term2*rr3 + term3*rr5 + term4*rr7 + term5*rr9;
        if (i == 0  && j < 10) {
          //printf("j = %d: scalek = %f; rr11 = %f; terms: %f %f %f %f %f\n", j, scalek, rr11, term1, term2, term3, term4, term5);
          //printf("j = %d: felec = %f; rr1 = %f; bn0 = %f\n", j, felec, rr1, bn[0]);
        }

        // find standard multipole intermediates for force and torque

        de = term1*rr3 + term2*rr5 + term3*rr7 + term4*rr9 + term5*rr11;
        term1 = -ck*rr3 + dkr*rr5 - qkr*rr7;
        term2 = ci*rr3 + dir*rr5 + qir*rr7;
        term3 = 2.0 * rr5;
        term4 = 2.0 * (-ck*rr5+dkr*rr7-qkr*rr9);
        term5 = 2.0 * (-ci*rr5-dir*rr7-qir*rr9);
        term6 = 4.0 * rr7;
        
      }

      empole += e;

      // compute the force components for this interaction

      frcx = de*xr + term1*dix + term2*dkx + term3*(diqkx-dkqix) +
        term4*qix + term5*qkx + term6*(qixk+qkxi);
      frcy = de*yr + term1*diy + term2*dky + term3*(diqky-dkqiy) +
        term4*qiy + term5*qky + term6*(qiyk+qkyi);
      frcz = de*zr + term1*diz + term2*dkz + term3*(diqkz-dkqiz) +
        term4*qiz + term5*qkz + term6*(qizk+qkzi);

      // compute the torque components for this interaction

      ttmi[0] = -rr3*dikx + term1*dirx + term3*(dqikx+dkqirx) -
        term4*qirx - term6*(qikrx+qikx);
      ttmi[1] = -rr3*diky + term1*diry + term3*(dqiky+dkqiry) -
        term4*qiry - term6*(qikry+qiky);
      ttmi[2] = -rr3*dikz + term1*dirz + term3*(dqikz+dkqirz) -
        term4*qirz - term6*(qikrz+qikz);
      ttmk[0] = rr3*dikx + term2*dkrx - term3*(dqikx+diqkrx) -
        term5*qkrx - term6*(qkirx-qikx);
      ttmk[1] = rr3*diky + term2*dkry - term3*(dqiky+diqkry) -
        term5*qkry - term6*(qkiry-qiky);
      ttmk[2] = rr3*dikz + term2*dkrz - term3*(dqikz+diqkrz) -
        term5*qkrz - term6*(qkirz-qikz);

      // increment force-based gradient and torque on first site

      f[i][0] -= frcx;
      f[i][1] -= frcy;
      f[i][2] -= frcz;
      tq[i][0] += ttmi[0];
      tq[i][1] += ttmi[1];
      tq[i][2] += ttmi[2];

      // increment force-based gradient and torque on second site
      // commenting out j parts for DEBUGGING

      f[j][0] += frcx;
      f[j][1] += frcy;
      f[j][2] += frcz;
      tq[j][0] += ttmk[0];
      tq[j][1] += ttmk[1];
      tq[j][2] += ttmk[2];

      // increment the virial due to pairwise Cartesian forces

      if (vflag_global) {
        vxx = -xr * frcx;
        vxy = -0.5 * (yr*frcx+xr*frcy);
        vxz = -0.5 * (zr*frcx+xr*frcz);
        vyy = -yr * frcy;
        vyz = -0.5 * (zr*frcy+yr*frcz);
        vzz = -zr * frcz;
      
        virmpole[0] -= vxx;
        virmpole[1] -= vyy;
        virmpole[2] -= vzz;
        virmpole[3] -= vxy;
        virmpole[4] -= vxz;
        virmpole[5] -= vyz;
      }
    }
  }

  // reverse comm to sum torque from ghost atoms to owned atoms

  crstyle = TORQUE;
  comm->reverse_comm(this);

  // resolve site torques then increment forces and virial

  for (i = 0; i < nlocal; i++) {
    torque2force(i,tq[i],fix,fiy,fiz,f);

    if (!vflag_global) continue;

    iz = zaxis2local[i];
    ix = xaxis2local[i];
    iy = yaxis2local[i];

    xiz = x[iz][0] - x[i][0];
    yiz = x[iz][1] - x[i][1];
    ziz = x[iz][2] - x[i][2];
    xix = x[ix][0] - x[i][0];
    yix = x[ix][1] - x[i][1];
    zix = x[ix][2] - x[i][2];
    xiy = x[iy][0] - x[i][0];
    yiy = x[iy][1] - x[i][1];
    ziy = x[iy][2] - x[i][2];
    
    vxx = xix*fix[0] + xiy*fiy[0] + xiz*fiz[0];
    vxy = 0.5 * (yix*fix[0] + yiy*fiy[0] + yiz*fiz[0] +
                 xix*fix[1] + xiy*fiy[1] + xiz*fiz[1]);
    vxz = 0.5 * (zix*fix[0] + ziy*fiy[0] + ziz*fiz[0] +
                 xix*fix[2] + xiy*fiy[2] + xiz*fiz[2]);
    vyy = yix*fix[1] + yiy*fiy[1] + yiz*fiz[1];
    vyz = 0.5 * (zix*fix[1] + ziy*fiy[1] + ziz*fiz[1] +
                 yix*fix[2] + yiy*fiy[2] + yiz*fiz[2]);
<<<<<<< HEAD

    virmpole[0] += vxx;
    virmpole[1] += vyy;
    virmpole[2] += vzz;
    virmpole[3] += vxy;
    virmpole[4] += vxz;
    virmpole[5] += vyz;
=======
    vzz = zix*fix[2] + ziy*fiy[2] + ziz*fiz[2];
    
    virmpole[0] -= vxx;
    virmpole[1] -= vyy;
    virmpole[2] -= vzz;
    virmpole[3] -= vxy;
    virmpole[4] -= vxz;
    virmpole[5] -= vyz;
>>>>>>> 74d1d391
  }
}

/* ----------------------------------------------------------------------
   multipole_kspace = KSpace portion of multipole interactions
   adapted from Tinker emrecip1() routine
   literature reference:
   C. Sagui, L. G. Pedersen and T. A. Darden, "Towards an Accurate
   Representation of Electrostatics in Classical Force Fields:
   Efficient Implementation of Multipolar Interactions in
   Biomolecular Simulations", Journal of Chemical Physics, 120,
   73-87 (2004)
------------------------------------------------------------------------- */

void PairAmoeba::multipole_kspace()
{
  int i,j,k,n,ix,iy,iz;
  int nhalf1,nhalf2,nhalf3;
  int nxlo,nxhi,nylo,nyhi,nzlo,nzhi;
  double e,eterm,felec;
  double r1,r2,r3;
  double h1,h2,h3;
  double f1,f2,f3;
  double xix,yix,zix;
  double xiy,yiy,ziy;
  double xiz,yiz,ziz;
  double vxx,vyy,vzz,vxy,vxz,vyz;
  double volterm,denom;
  double hsq,expterm;
  double term,pterm;
  double vterm,struc2;
  double tem[3],fix[3],fiy[3],fiz[3];

  // indices into the electrostatic field array
  // decremented by 1 versus Fortran

  int deriv1[10] = {1, 4, 7, 8, 10, 15, 17, 13, 14, 19};
  int deriv2[10] = {2, 7, 5, 9, 13, 11, 18, 15, 19, 16};
  int deriv3[10] = {3, 8, 9, 6, 14, 16, 12, 19, 17, 18};

  // return if the Ewald coefficient is zero

  if (aewald < 1.0e-6) return;

  // owned atoms

  double **x = atom->x;
  double **f = atom->f;
  int nlocal = atom->nlocal;

  double volbox = domain->prd[0] * domain->prd[1] * domain->prd[2];

  felec = electric / am_dielectric;

  // FFT moduli pre-computations
  // set igrid for each atom and its B-spline coeffs

  nfft1 = m_kspace->nx;
  nfft2 = m_kspace->ny;
  nfft3 = m_kspace->nz;
  bsorder = m_kspace->order;

  moduli();
  bspline_fill();

  // copy multipole info to Cartesian cmp

  for (i = 0; i < nlocal; i++) {
    cmp[i][0] = rpole[i][0];
    cmp[i][1] = rpole[i][1];
    cmp[i][2] = rpole[i][2];
    cmp[i][3] = rpole[i][3];
    cmp[i][4] = rpole[i][4];
    cmp[i][5] = rpole[i][8];
    cmp[i][6] = rpole[i][12];
    cmp[i][7] = 2.0 * rpole[i][5];
    cmp[i][8] = 2.0 * rpole[i][6];
    cmp[i][9] = 2.0 * rpole[i][9];
  }

  // convert Cartesian multipoles to fractional multipoles

  cmp_to_fmp(cmp,fmp);

  // gridpre = my portion of 3d grid in brick decomp w/ ghost values

  double ***gridpre = (double ***) m_kspace->zero();

  // map atoms to grid

  grid_mpole(fmp,gridpre);

  // pre-convolution operations including forward FFT
  // gridfft = my portion of complex 3d grid in FFT decomp as 1d vector

  double *gridfft = m_kspace->pre_convolution();

  // ---------------------
  // convolution operation
  // ---------------------

  // zero virial accumulation variables

  vxx = vyy = vzz = vxy = vxz = vyz = 0.0;

  // perform convolution on K-space points I own

  nhalf1 = (nfft1+1) / 2;
  nhalf2 = (nfft2+1) / 2;
  nhalf3 = (nfft3+1) / 2;

  nxlo = m_kspace->nxlo_fft;
  nxhi = m_kspace->nxhi_fft;
  nylo = m_kspace->nylo_fft;
  nyhi = m_kspace->nyhi_fft;
  nzlo = m_kspace->nzlo_fft;
  nzhi = m_kspace->nzhi_fft;

  pterm = pow((MY_PI/aewald),2.0);
  volterm = MY_PI * volbox;

  n = 0;
  for (k = nzlo; k <= nzhi; k++) {
    for (j = nylo; j <= nyhi; j++) {
      for (i = nxlo; i <= nxhi; i++) {
        r1 = (i >= nhalf1) ? i-nfft1 : i;
        r2 = (j >= nhalf2) ? j-nfft2 : j;
        r3 = (k >= nhalf3) ? k-nfft3 : k;
        h1 = recip[0][0]*r1 + recip[0][1]*r2 + recip[0][2]*r3;  // matvec
        h2 = recip[1][0]*r1 + recip[1][1]*r2 + recip[1][2]*r3;
        h3 = recip[2][0]*r1 + recip[2][1]*r2 + recip[2][2]*r3;
        hsq = h1*h1 + h2*h2 + h3*h3;
        term = -pterm * hsq;
        expterm = 0.0;
        if (term > -50.0 && hsq != 0.0) {
          denom = volterm*hsq*bsmod1[i]*bsmod2[j]*bsmod3[k];
          expterm = exp(term) / denom;
          struc2 = gridfft[n]*gridfft[n] + gridfft[n+1]*gridfft[n+1];
          eterm = 0.5 * felec * expterm * struc2;
          vterm = (2.0/hsq) * (1.0-term) * eterm;
          vxx += h1*h1*vterm - eterm;
          vyy += h2*h2*vterm - eterm;
          vzz += h3*h3*vterm - eterm;
          vxy += h1*h2*vterm;
          vxz += h1*h3*vterm;
          vyz += h2*h3*vterm;
        }
        gridfft[n] *= expterm;
        gridfft[n+1] *= expterm;
        n += 2;
      }
    }
  }

  // save multipole virial for use in polarization computation

  vmsave[0] = vxx;
  vmsave[1] = vyy;
  vmsave[2] = vzz;
  vmsave[3] = vxy;
  vmsave[4] = vxz;
  vmsave[5] = vyz;

  // post-convolution operations including backward FFT
  // gridppost = my portion of 3d grid in brick decomp w/ ghost values

  double ***gridpost = (double ***) m_kspace->post_convolution();

  // get potential

  fphi_mpole(gridpost,fphi);

  for (i = 0; i < nlocal; i++) {
    for (k = 0; k < 20; k++)
      fphi[i][k] *= felec;
  }

  // convert field from fractional to Cartesian

  fphi_to_cphi(fphi,cphi);

  // increment the permanent multipole energy and gradient

  e = 0.0;
  for (i = 0; i < nlocal; i++) {
    f1 = 0.0;
    f2 = 0.0;
    f3 = 0.0;
    for (k = 0; k < 10; k++) {
      e += fmp[i][k]*fphi[i][k];
      f1 += fmp[i][k]*fphi[i][deriv1[k]];
      f2 += fmp[i][k]*fphi[i][deriv2[k]];
      f3 += fmp[i][k]*fphi[i][deriv3[k]];
    }
    f1 *= nfft1;
    f2 *= nfft2;
    f3 *= nfft3;
    h1 = recip[0][0]*f1 + recip[0][1]*f2 + recip[0][2]*f3;  // matvec?
    h2 = recip[1][0]*f1 + recip[1][1]*f2 + recip[1][2]*f3;
    h3 = recip[2][0]*f1 + recip[2][1]*f2 + recip[2][2]*f3;
    f[i][0] -= h1;
    f[i][1] -= h2;
    f[i][2] -= h3;
  }
  empole += 0.5*e;

  // augment the permanent multipole virial contributions

  if (vflag_global) {
    for (i = 0; i < nlocal; i++) {
      vxx = vxx - cmp[i][1]*cphi[i][1] - 2.0*cmp[i][4]*cphi[i][4] -
        cmp[i][7]*cphi[i][7] - cmp[i][8]*cphi[i][8];
      vxy = vxy - 0.5*(cmp[i][2]*cphi[i][1]+cmp[i][1]*cphi[i][2]) -
        (cmp[i][4]+cmp[i][5])*cphi[i][7] - 0.5*cmp[i][7]*(cphi[i][4]+cphi[i][5]) -
        0.5*(cmp[i][8]*cphi[i][9]+cmp[i][9]*cphi[i][8]);
      vxz = vxz - 0.5*(cmp[i][3]*cphi[i][1]+cmp[i][1]*cphi[i][3]) -
        (cmp[i][4]+cmp[i][6])*cphi[i][8] - 0.5*cmp[i][8]*(cphi[i][4]+cphi[i][6]) -
        0.5*(cmp[i][7]*cphi[i][9]+cmp[i][9]*cphi[i][7]);
      vyy = vyy - cmp[i][2]*cphi[i][2] - 2.0*cmp[i][5]*cphi[i][5] -
        cmp[i][7]*cphi[i][7] - cmp[i][9]*cphi[i][9];
      vyz = vyz - 0.5*(cmp[i][3]*cphi[i][2]+cmp[i][2]*cphi[i][3]) -
        (cmp[i][5]+cmp[i][6])*cphi[i][9] - 0.5*cmp[i][9]*(cphi[i][5]+cphi[i][6]) -
        0.5*(cmp[i][7]*cphi[i][8]+cmp[i][8]*cphi[i][7]);
      vzz = vzz - cmp[i][3]*cphi[i][3] - 2.0*cmp[i][6]*cphi[i][6] -
        cmp[i][8]*cphi[i][8] - cmp[i][9]*cphi[i][9];
    }
  }

  // resolve site torques then increment forces and virial

  for (i = 0; i < nlocal; i++) {
    tem[0] = cmp[i][3]*cphi[i][2] - cmp[i][2]*cphi[i][3] +
      2.0*(cmp[i][6]-cmp[i][5])*cphi[i][9] +
      cmp[i][8]*cphi[i][7] + cmp[i][9]*cphi[i][5] -
      cmp[i][7]*cphi[i][8] - cmp[i][9]*cphi[i][6];
    tem[1] = cmp[i][1]*cphi[i][3] - cmp[i][3]*cphi[i][1] +
      2.0*(cmp[i][4]-cmp[i][6])*cphi[i][8] +
      cmp[i][7]*cphi[i][9] + cmp[i][8]*cphi[i][6] -
        cmp[i][8]*cphi[i][4] - cmp[i][9]*cphi[i][7];
    tem[2] = cmp[i][2]*cphi[i][1] - cmp[i][1]*cphi[i][2] +
      2.0*(cmp[i][5]-cmp[i][4])*cphi[i][7] +
      cmp[i][7]*cphi[i][4] + cmp[i][9]*cphi[i][8] -
      cmp[i][7]*cphi[i][5] - cmp[i][8]*cphi[i][9];

    torque2force(i,tem,fix,fiy,fiz,f);

    if (vflag_global) {
      iz = zaxis2local[i];
      ix = xaxis2local[i];
      iy = yaxis2local[i];

      xiz = x[iz][0] - x[i][0];
      yiz = x[iz][1] - x[i][1];
      ziz = x[iz][2] - x[i][2];
      xix = x[ix][0] - x[i][0];
      yix = x[ix][1] - x[i][1];
      zix = x[ix][2] - x[i][2];
      xiy = x[iy][0] - x[i][0];
      yiy = x[iy][1] - x[i][1];
      ziy = x[iy][2] - x[i][2];

      vxx += xix*fix[0] + xiy*fiy[0] + xiz*fiz[0];
      vxy += 0.5*(yix*fix[0] + yiy*fiy[0] + yiz*fiz[0] +
                  xix*fix[1] + xiy*fiy[1] + xiz*fiz[1]);
      vxz += 0.5*(zix*fix[0] + ziy*fiy[0] + ziz*fiz[0] +
                  xix*fix[2] + xiy*fiy[2] + xiz*fiz[2]);
      vyy += yix*fix[1] + yiy*fiy[1] + yiz*fiz[1];
      vyz += 0.5*(zix*fix[1] + ziy*fiy[1] + ziz*fiz[1] +
                  yix*fix[2] + yiy*fiy[2] + yiz*fiz[2]);
      vzz += zix*fix[2] + ziy*fiy[2] + ziz*fiz[2];
    }
  }

  // increment total internal virial tensor components

  if (vflag_global) {
    virmpole[0] -= vxx;
    virmpole[1] -= vyy;
    virmpole[2] -= vzz;
    virmpole[3] -= vxy;
    virmpole[4] -= vxz;
    virmpole[5] -= vyz;
  }
}

/* ----------------------------------------------------------------------
   damppole generates coefficients for the charge penetration
   damping function for powers of the interatomic distance

   literature references:

   L. V. Slipchenko and M. S. Gordon, "Electrostatic Energy in the
   Effective Fragment Potential Method: Theory and Application to
   the Benzene Dimer", Journal of Computational Chemistry, 28,
   276-291 (2007)  [Gordon f1 and f2 models]

   J. A. Rackers, Q. Wang, C. Liu, J.-P. Piquemal, P. Ren and
   J. W. Ponder, "An Optimized Charge Penetration Model for Use with
   the AMOEBA Force Field", Physical Chemistry Chemical Physics, 19,
   276-291 (2017)
------------------------------------------------------------------------- */

void PairAmoeba::damppole(double r, int rorder, double alphai, double alphak,
                          double *dmpi, double *dmpk, double *dmpik)
{
  double termi,termk;
  double termi2,termk2;
  double alphai2,alphak2;
  double eps,diff;
  double expi,expk;
  double dampi,dampk;
  double dampi2,dampi3;
  double dampi4,dampi5;
  double dampi6,dampi7;
  double dampi8;
  double dampk2,dampk3;
  double dampk4,dampk5;
  double dampk6;

  // compute tolerance and exponential damping factors

  eps = 0.001;
  diff = fabs(alphai-alphak);
  dampi = alphai * r;
  dampk = alphak * r;
  expi = exp(-dampi);
  expk = exp(-dampk);

  // core-valence charge penetration damping for Gordon f1

  dampi2 = dampi * dampi;
  dampi3 = dampi * dampi2;
  dampi4 = dampi2 * dampi2;
  dampi5 = dampi2 * dampi3;
  dmpi[0] = 1.0 - (1.0 + 0.5*dampi)*expi;
  dmpi[2] = 1.0 - (1.0 + dampi + 0.5*dampi2)*expi;
  dmpi[4] = 1.0 - (1.0 + dampi + 0.5*dampi2 + dampi3/6.0)*expi;
  dmpi[6] = 1.0 - (1.0 + dampi + 0.5*dampi2 + dampi3/6.0 + dampi4/30.0)*expi;
  dmpi[8] = 1.0 - (1.0 + dampi + 0.5*dampi2 + dampi3/6.0 +
                   4.0*dampi4/105.0 + dampi5/210.0)*expi;
  if (diff < eps) {
    dmpk[0] = dmpi[0];
    dmpk[2] = dmpi[2];
    dmpk[4] = dmpi[4];
    dmpk[6] = dmpi[6];
    dmpk[8] = dmpi[8];
  } else {
    dampk2 = dampk * dampk;
    dampk3 = dampk * dampk2;
    dampk4 = dampk2 * dampk2;
    dampk5 = dampk2 * dampk3;
    dmpk[0] = 1.0 - (1.0 + 0.5*dampk)*expk;
    dmpk[2] = 1.0 - (1.0 + dampk + 0.5*dampk2)*expk;
    dmpk[4] = 1.0 - (1.0 + dampk + 0.5*dampk2 + dampk3/6.0)*expk;
    dmpk[6] = 1.0 - (1.0 + dampk + 0.5*dampk2 + dampk3/6.0 + dampk4/30.0)*expk;
    dmpk[8] = 1.0 - (1.0 + dampk + 0.5*dampk2 + dampk3/6.0 +
                     4.0*dampk4/105.0 + dampk5/210.0)*expk;
  }

  // valence-valence charge penetration damping for Gordon f1

  if (diff < eps) {
    dampi6 = dampi3 * dampi3;
    dampi7 = dampi3 * dampi4;
    dmpik[0] = 1.0 - (1.0 + 11.0*dampi/16.0 + 3.0*dampi2/16.0 +
                      dampi3/48.0)*expi;
    dmpik[2] = 1.0 - (1.0 + dampi + 0.5*dampi2 +
                      7.0*dampi3/48.0 + dampi4/48.0)*expi;
    dmpik[4] = 1.0 - (1.0 + dampi + 0.5*dampi2 + dampi3/6.0 +
                      dampi4/24.0 + dampi5/144.0)*expi;
    dmpik[6] = 1.0 - (1.0 + dampi + 0.5*dampi2 + dampi3/6.0 +
                      dampi4/24.0 + dampi5/120.0 + dampi6/720.0)*expi;
    dmpik[8] = 1.0 - (1.0 + dampi + 0.5*dampi2 + dampi3/6.0 +
                      dampi4/24.0 + dampi5/120.0 + dampi6/720.0 +
                      dampi7/5040.0)*expi;
    if (rorder >= 11) {
      dampi8 = dampi4 * dampi4;
      dmpik[10] = 1.0 - (1.0 + dampi + 0.5*dampi2 + dampi3/6.0 +
                         dampi4/24.0 + dampi5/120.0 + dampi6/720.0 +
                         dampi7/5040.0 + dampi8/45360.0)*expi;
    }

  } else {
    alphai2 = alphai * alphai;
    alphak2 = alphak * alphak;
    termi = alphak2 / (alphak2-alphai2);
    termk = alphai2 / (alphai2-alphak2);
    termi2 = termi * termi;
    termk2 = termk * termk;
    dmpik[0] = 1.0 - termi2*(1.0 + 2.0*termk + 0.5*dampi)*expi -
      termk2*(1.0 + 2.0*termi + 0.5*dampk)*expk;
    dmpik[2] = 1.0 - termi2*(1.0+dampi+0.5*dampi2)*expi -
      termk2*(1.0+dampk+0.5*dampk2)*expk -
      2.0*termi2*termk*(1.0+dampi)*expi -
      2.0*termk2*termi*(1.0+dampk)*expk;
    dmpik[4] = 1.0 - termi2*(1.0 + dampi + 0.5*dampi2 + dampi3/6.0)*expi -
      termk2*(1.0 + dampk + 0.5*dampk2 + dampk3/6.0)*expk -
      2.0*termi2*termk*(1.0 + dampi + dampi2/3.0)*expi -
      2.0*termk2*termi*(1.0 + dampk + dampk2/3.0)*expk;
    dmpik[6] = 1.0 - termi2*(1.0 + dampi + 0.5*dampi2 +
                             dampi3/6.0 + dampi4/30.0)*expi -
      termk2*(1.0 + dampk + 0.5*dampk2 + dampk3/6.0 + dampk4/30.0)*expk -
      2.0*termi2*termk*(1.0 + dampi + 2.0*dampi2/5.0 + dampi3/15.0)*expi -
      2.0*termk2*termi*(1.0 + dampk + 2.0*dampk2/5.0 + dampk3/15.0)*expk;
    dmpik[8] = 1.0 - termi2*(1.0 + dampi + 0.5*dampi2 + dampi3/6.0 +
                             4.0*dampi4/105.0 + dampi5/210.0)*expi -
      termk2*(1.0 + dampk + 0.5*dampk2 + dampk3/6.0 +
              4.0*dampk4/105.0 + dampk5/210.0)*expk -
      2.0*termi2*termk*(1.0 + dampi + 3.0*dampi2/7.0 +
                        2.0*dampi3/21.0 + dampi4/105.0)*expi -
      2.0*termk2*termi*(1.0 + dampk + 3.0*dampk2/7.0 +
                        2.0*dampk3/21.0 + dampk4/105.0)*expk;

    if (rorder >= 11) {
      dampi6 = dampi3 * dampi3;
      dampk6 = dampk3 * dampk3;
      dmpik[10] = 1.0 - termi2*(1.0 + dampi + 0.5*dampi2 + dampi3/6.0 +
                                5.0*dampi4/126.0 + 2.0*dampi5/315.0 +
                                dampi6/1890.0)*expi -
        termk2*(1.0 + dampk + 0.5*dampk2 + dampk3/6.0 + 5.0*dampk4/126.0 +
                2.0*dampk5/315.0 + dampk6/1890.0)*expk -
        2.0*termi2*termk*(1.0 + dampi + 4.0*dampi2/9.0 + dampi3/9.0 +
                          dampi4/63.0 + dampi5/945.0)*expi -
        2.0*termk2*termi*(1.0 + dampk + 4.0*dampk2/9.0 + dampk3/9.0 +
                          dampk4/63.0 + dampk5/945.0)*expk;
    }
  }
}<|MERGE_RESOLUTION|>--- conflicted
+++ resolved
@@ -554,15 +554,6 @@
     vyy = yix*fix[1] + yiy*fiy[1] + yiz*fiz[1];
     vyz = 0.5 * (zix*fix[1] + ziy*fiy[1] + ziz*fiz[1] +
                  yix*fix[2] + yiy*fiy[2] + yiz*fiz[2]);
-<<<<<<< HEAD
-
-    virmpole[0] += vxx;
-    virmpole[1] += vyy;
-    virmpole[2] += vzz;
-    virmpole[3] += vxy;
-    virmpole[4] += vxz;
-    virmpole[5] += vyz;
-=======
     vzz = zix*fix[2] + ziy*fiy[2] + ziz*fiz[2];
     
     virmpole[0] -= vxx;
@@ -571,7 +562,6 @@
     virmpole[3] -= vxy;
     virmpole[4] -= vxz;
     virmpole[5] -= vyz;
->>>>>>> 74d1d391
   }
 }
 
