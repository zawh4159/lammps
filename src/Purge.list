--- conflicted
+++ resolved
@@ -16,11 +16,7 @@
 style_neigh_bin.h
 style_neigh_pair.h
 style_neigh_stencil.h
-<<<<<<< HEAD
-# deleted on 30 Aug 2016
-=======
 # deleted on ## XXX 2016
->>>>>>> 114926a4
 accelerator_intel.h
 neigh_bond.cpp
 neigh_bond.h
