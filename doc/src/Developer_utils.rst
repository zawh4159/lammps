--- conflicted
+++ resolved
@@ -211,11 +211,10 @@
 .. doxygenfunction:: expand_args
    :project: progguide
 
-<<<<<<< HEAD
 .. doxygenfunction:: parse_gridid
-=======
+   :project: progguide
+
 .. doxygenfunction:: expand_type
->>>>>>> 23595aa8
    :project: progguide
 
 Convenience functions
