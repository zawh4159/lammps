--- conflicted
+++ resolved
@@ -343,14 +343,9 @@
     f_cvc_upper_boundary,
     /// CVC calculates atom gradients
     f_cvc_gradient,
-<<<<<<< HEAD
-    /// \brief CVC calculates and stores explicit atom gradients
-    f_cvc_explicit_gradient,
-=======
     /// CVC calculates and stores explicit atom gradients
     f_cvc_explicit_gradient,
     /// CVC calculates and stores inverse atom gradients (used for total force)
->>>>>>> 5e3fe197
     f_cvc_inv_gradient,
     /// CVC calculates the Jacobian term of the total-force expression
     f_cvc_Jacobian,
