/*
//@HEADER
// ************************************************************************
//
//                        Kokkos v. 3.0
//       Copyright (2020) National Technology & Engineering
//               Solutions of Sandia, LLC (NTESS).
//
// Under the terms of Contract DE-NA0003525 with NTESS,
// the U.S. Government retains certain rights in this software.
//
// Redistribution and use in source and binary forms, with or without
// modification, are permitted provided that the following conditions are
// met:
//
// 1. Redistributions of source code must retain the above copyright
// notice, this list of conditions and the following disclaimer.
//
// 2. Redistributions in binary form must reproduce the above copyright
// notice, this list of conditions and the following disclaimer in the
// documentation and/or other materials provided with the distribution.
//
// 3. Neither the name of the Corporation nor the names of the
// contributors may be used to endorse or promote products derived from
// this software without specific prior written permission.
//
// THIS SOFTWARE IS PROVIDED BY NTESS "AS IS" AND ANY
// EXPRESS OR IMPLIED WARRANTIES, INCLUDING, BUT NOT LIMITED TO, THE
// IMPLIED WARRANTIES OF MERCHANTABILITY AND FITNESS FOR A PARTICULAR
// PURPOSE ARE DISCLAIMED. IN NO EVENT SHALL NTESS OR THE
// CONTRIBUTORS BE LIABLE FOR ANY DIRECT, INDIRECT, INCIDENTAL, SPECIAL,
// EXEMPLARY, OR CONSEQUENTIAL DAMAGES (INCLUDING, BUT NOT LIMITED TO,
// PROCUREMENT OF SUBSTITUTE GOODS OR SERVICES; LOSS OF USE, DATA, OR
// PROFITS; OR BUSINESS INTERRUPTION) HOWEVER CAUSED AND ON ANY THEORY OF
// LIABILITY, WHETHER IN CONTRACT, STRICT LIABILITY, OR TORT (INCLUDING
// NEGLIGENCE OR OTHERWISE) ARISING IN ANY WAY OUT OF THE USE OF THIS
// SOFTWARE, EVEN IF ADVISED OF THE POSSIBILITY OF SUCH DAMAGE.
//
// Questions? Contact Christian R. Trott (crtrott@sandia.gov)
//
// ************************************************************************
//@HEADER
*/

#include <cstdio>

#include <gtest/gtest.h>

#include <Kokkos_Core.hpp>

namespace Test {

namespace {

<<<<<<< HEAD
template < typename ExecSpace >
struct TestViewCopy {

  using InExecSpace = ExecSpace;

  static void test_view_copy(const int dim0, const int dim1, const int dim2)
  {
#if defined( KOKKOS_ENABLE_CUDA ) || defined( KOKKOS_ENABLE_ROCM )
   // ExecSpace = CudaUVM, CudaHostPinned
   // This test will fail at runtime with an illegal memory access if something goes wrong
   // Test 1: deep_copy from host_mirror_space to ExecSpace and ExecSpace back to host_mirror_space
   {
    typedef Kokkos::View<double****,InExecSpace> Rank4ViewType;
    Rank4ViewType view_4;
    view_4 = Rank4ViewType("view_4", dim0, dim1, dim2, dim2);

    typedef typename Kokkos::Impl::is_space<InExecSpace>::host_mirror_space::execution_space host_space_type;
    Kokkos::View<double**,Kokkos::LayoutLeft,host_space_type> srcView("srcView", dim2, dim2);

    // Strided dst view
    auto dstView = Kokkos::subview(view_4, 0, 0, Kokkos::ALL(), Kokkos::ALL());

    // host_mirror_space to ExecSpace
    Kokkos::deep_copy( dstView, srcView );
    Kokkos::fence();

    // ExecSpace to host_mirror_space 
    Kokkos::deep_copy( srcView, dstView );
    Kokkos::fence();
   }

   // Test 2: deep_copy from Cuda to ExecSpace and ExecSpace back to Cuda
   {
    typedef Kokkos::View<double****,InExecSpace> Rank4ViewType;
    Rank4ViewType view_4;
    view_4 = Rank4ViewType("view_4", dim0, dim1, dim2, dim2);

#if defined( KOKKOS_ENABLE_CUDA )
    typedef typename std::conditional<
        Kokkos::Impl::MemorySpaceAccess<Kokkos::CudaSpace,typename InExecSpace::memory_space>::accessible,
        Kokkos::CudaSpace,
        InExecSpace>::type space_type;
#endif
#if defined( KOKKOS_ENABLE_ROCM )
    typedef typename std::conditional<
        Kokkos::Impl::MemorySpaceAccess<Kokkos::ROCmSpace,typename InExecSpace::memory_space>::accessible,
        Kokkos::ROCmSpace,
        InExecSpace>::type space_type;
#endif
    Kokkos::View<double**,Kokkos::LayoutLeft,space_type> srcView("srcView", dim2, dim2);

    // Strided dst view
    auto dstView = Kokkos::subview(view_4, 0, 0, Kokkos::ALL(), Kokkos::ALL());

    // Cuda to ExecSpace
    Kokkos::deep_copy( dstView, srcView );
    Kokkos::fence();

    // ExecSpace to Cuda
    Kokkos::deep_copy( srcView, dstView );
    Kokkos::fence();
   }

   // Test 3: deep_copy from host_space to ExecSpace and ExecSpace back to host_space
   {
    typedef Kokkos::View<double****,InExecSpace> Rank4ViewType;
    Rank4ViewType view_4;
    view_4 = Rank4ViewType("view_4", dim0, dim1, dim2, dim2);

    typedef Kokkos::HostSpace host_space_type;
    Kokkos::View<double**,Kokkos::LayoutLeft,host_space_type> srcView("srcView", dim2, dim2);

    // Strided dst view
    auto dstView = Kokkos::subview(view_4, 0, 0, Kokkos::ALL(), Kokkos::ALL());

    // host_space to ExecSpace
    Kokkos::deep_copy( dstView, srcView );
    Kokkos::fence();

    // ExecSpace to host_space 
    Kokkos::deep_copy( srcView, dstView );
    Kokkos::fence();
   }
#endif
  } // end test_view_copy

}; // end struct

} // namespace

TEST_F( TEST_CATEGORY , view_copy_tests ) {
  //Only include this file to be compiled with CudaUVM and CudaHostPinned
  TestViewCopy< TEST_EXECSPACE >::test_view_copy(4,2,3);
  TestViewCopy< TEST_EXECSPACE >::test_view_copy(4,2,0);
}

TEST_F( TEST_CATEGORY , view_copy_degenerated ) {
  //Only include this file to be compiled with CudaUVM and CudaHostPinned
  Kokkos::View<int*, Kokkos::MemoryTraits<Kokkos::Unmanaged>> v_um_def_1;
  Kokkos::View<int*, Kokkos::MemoryTraits<Kokkos::Unmanaged>> v_um_1( reinterpret_cast<int*>(-1), 0 );
  Kokkos::View<int*> v_m_def_1;
  Kokkos::View<int*> v_m_1("v_m_1", 0);

  Kokkos::View<int*, Kokkos::MemoryTraits<Kokkos::Unmanaged>> v_um_def_2;
  Kokkos::View<int*, Kokkos::MemoryTraits<Kokkos::Unmanaged>> v_um_2( reinterpret_cast<int*>(-1), 0 );
  Kokkos::View<int*> v_m_def_2;
  Kokkos::View<int*> v_m_2("v_m_2", 0);
=======
template <class ViewType>
struct CheckResult {
  using value_type = typename ViewType::non_const_value_type;
  ViewType v;
  value_type value;
  CheckResult(ViewType v_, value_type value_) : v(v_), value(value_){};
  KOKKOS_FUNCTION
  void operator()(const int i, int& lsum) const {
    for (int j = 0; j < static_cast<int>(v.extent(1)); j++) {
      if (v.access(i, j) != value) lsum++;
    }
  }
};

template <class ViewType>
bool run_check(ViewType v, typename ViewType::value_type value) {
  using exec_space = typename ViewType::memory_space::execution_space;
  int errors       = 0;
  Kokkos::fence();
  Kokkos::parallel_reduce(Kokkos::RangePolicy<exec_space>(0, v.extent(0)),
                          CheckResult<ViewType>(v, value), errors);
  return errors == 0;
}

}  // namespace

TEST(TEST_CATEGORY, view_copy_tests) {
  int N = 10000;
  int M = 10;

  Kokkos::View<int**, Kokkos::LayoutRight, TEST_EXECSPACE> defaulted;
  Kokkos::View<int**, Kokkos::LayoutRight, TEST_EXECSPACE> a("A", N, M);
  Kokkos::View<int**, Kokkos::LayoutRight, TEST_EXECSPACE> b("B", N, M);
  auto h_a  = Kokkos::create_mirror(a);
  auto h_b  = Kokkos::create_mirror(b);
  auto m_a  = Kokkos::create_mirror_view(a);
  auto s_a  = Kokkos::subview(a, Kokkos::ALL, 1);
  auto s_b  = Kokkos::subview(b, Kokkos::ALL, 1);
  auto hs_a = Kokkos::subview(h_a, Kokkos::ALL, 1);
  auto hs_b = Kokkos::subview(h_b, Kokkos::ALL, 1);
  auto dev  = typename TEST_EXECSPACE::execution_space();
  auto host = Kokkos::DefaultHostExecutionSpace();

  constexpr bool DevExecCanAccessHost =
      Kokkos::Impl::SpaceAccessibility<typename TEST_EXECSPACE::execution_space,
                                       Kokkos::HostSpace>::accessible;

  constexpr bool HostExecCanAccessDev = Kokkos::Impl::SpaceAccessibility<
      typename Kokkos::HostSpace::execution_space,
      typename TEST_EXECSPACE::memory_space>::accessible;

  // Contiguous copies
  { Kokkos::deep_copy(defaulted, defaulted); }
  {
    Kokkos::deep_copy(a, 1);
    ASSERT_TRUE(run_check(a, 1));
  }
  {
    Kokkos::deep_copy(a, a);
    ASSERT_TRUE(run_check(a, 1));
  }
  {
    Kokkos::deep_copy(m_a, a);
    ASSERT_TRUE(run_check(m_a, 1));
  }
  {
    Kokkos::deep_copy(m_a, 2);
    ASSERT_TRUE(run_check(m_a, 2));
  }
  {
    Kokkos::deep_copy(a, m_a);
    ASSERT_TRUE(run_check(a, 2));
  }
  {
    Kokkos::deep_copy(b, 3);
    ASSERT_TRUE(run_check(b, 3));
  }
  {
    Kokkos::deep_copy(h_a, 4);
    ASSERT_TRUE(run_check(h_a, 4));
  }
  {
    Kokkos::deep_copy(a, b);
    ASSERT_TRUE(run_check(a, 3));
  }
  {
    Kokkos::deep_copy(h_b, h_a);
    ASSERT_TRUE(run_check(h_b, 4));
  }
  {
    Kokkos::deep_copy(h_a, a);
    ASSERT_TRUE(run_check(h_a, 3));
  }
  {
    Kokkos::deep_copy(b, h_b);
    ASSERT_TRUE(run_check(b, 4));
  }
  // Non contiguous copies
  {
    Kokkos::deep_copy(s_a, 5);
    ASSERT_TRUE(run_check(s_a, 5));
  }
  {
    Kokkos::deep_copy(hs_a, 6);
    ASSERT_TRUE(run_check(hs_a, 6));
  }
  {
    Kokkos::deep_copy(s_b, s_a);
    ASSERT_TRUE(run_check(s_b, 5));
  }
  {
    Kokkos::deep_copy(hs_b, hs_a);
    ASSERT_TRUE(run_check(hs_b, 6));
  }
  if (DevExecCanAccessHost || HostExecCanAccessDev) {
    {
      Kokkos::deep_copy(hs_b, s_b);
      ASSERT_TRUE(run_check(hs_b, 5));
    }
    {
      Kokkos::deep_copy(s_a, hs_a);
      ASSERT_TRUE(run_check(s_a, 6));
    }
  }

  // Contiguous copies
  { Kokkos::deep_copy(dev, defaulted, defaulted); }
  {
    Kokkos::deep_copy(dev, a, 1);
    ASSERT_TRUE(run_check(a, 1));
  }
  {
    Kokkos::deep_copy(dev, a, a);
    ASSERT_TRUE(run_check(a, 1));
  }
  {
    Kokkos::deep_copy(dev, m_a, a);
    ASSERT_TRUE(run_check(m_a, 1));
  }
  {
    Kokkos::deep_copy(dev, m_a, 2);
    ASSERT_TRUE(run_check(m_a, 2));
  }
  {
    Kokkos::deep_copy(dev, a, m_a);
    ASSERT_TRUE(run_check(a, 2));
  }
  {
    Kokkos::deep_copy(dev, b, 3);
    ASSERT_TRUE(run_check(b, 3));
  }
  {
    Kokkos::deep_copy(dev, h_a, 4);
    ASSERT_TRUE(run_check(h_a, 4));
  }
  {
    Kokkos::deep_copy(dev, a, b);
    ASSERT_TRUE(run_check(a, 3));
  }
  {
    Kokkos::deep_copy(dev, h_b, h_a);
    ASSERT_TRUE(run_check(h_b, 4));
  }
  {
    Kokkos::deep_copy(dev, h_a, a);
    ASSERT_TRUE(run_check(h_a, 3));
  }
  {
    Kokkos::deep_copy(dev, b, h_b);
    ASSERT_TRUE(run_check(b, 4));
  }
  // Non contiguous copies
  {
    Kokkos::deep_copy(dev, s_a, 5);
    ASSERT_TRUE(run_check(s_a, 5));
  }
  {
    Kokkos::deep_copy(dev, hs_a, 6);
    ASSERT_TRUE(run_check(hs_a, 6));
  }
  {
    Kokkos::deep_copy(dev, s_b, s_a);
    ASSERT_TRUE(run_check(s_b, 5));
  }
  {
    Kokkos::deep_copy(dev, hs_b, hs_a);
    ASSERT_TRUE(run_check(hs_b, 6));
  }
  if (DevExecCanAccessHost || HostExecCanAccessDev) {
    {
      Kokkos::deep_copy(dev, hs_b, s_b);
      ASSERT_TRUE(run_check(hs_b, 5));
    }
    {
      Kokkos::deep_copy(dev, s_a, hs_a);
      ASSERT_TRUE(run_check(s_a, 6));
    }
  }

  // Contiguous copies
  { Kokkos::deep_copy(host, defaulted, defaulted); }
  {
    Kokkos::deep_copy(host, a, 1);
    ASSERT_TRUE(run_check(a, 1));
  }
  {
    Kokkos::deep_copy(host, a, a);
    ASSERT_TRUE(run_check(a, 1));
  }
  {
    Kokkos::deep_copy(host, m_a, a);
    ASSERT_TRUE(run_check(m_a, 1));
  }
  {
    Kokkos::deep_copy(host, m_a, 2);
    ASSERT_TRUE(run_check(m_a, 2));
  }
  {
    Kokkos::deep_copy(host, a, m_a);
    ASSERT_TRUE(run_check(a, 2));
  }
  {
    Kokkos::deep_copy(host, b, 3);
    ASSERT_TRUE(run_check(b, 3));
  }
  {
    Kokkos::deep_copy(host, h_a, 4);
    ASSERT_TRUE(run_check(h_a, 4));
  }
  {
    Kokkos::deep_copy(host, a, b);
    ASSERT_TRUE(run_check(a, 3));
  }
  {
    Kokkos::deep_copy(host, h_b, h_a);
    ASSERT_TRUE(run_check(h_b, 4));
  }
  {
    Kokkos::deep_copy(host, h_a, a);
    ASSERT_TRUE(run_check(h_a, 3));
  }
  {
    Kokkos::deep_copy(host, b, h_b);
    ASSERT_TRUE(run_check(b, 4));
  }
  // Non contiguous copies
  {
    Kokkos::deep_copy(host, s_a, 5);
    ASSERT_TRUE(run_check(s_a, 5));
  }
  {
    Kokkos::deep_copy(host, hs_a, 6);
    ASSERT_TRUE(run_check(hs_a, 6));
  }
  {
    Kokkos::deep_copy(host, s_b, s_a);
    ASSERT_TRUE(run_check(s_b, 5));
  }
  {
    Kokkos::deep_copy(host, hs_b, hs_a);
    ASSERT_TRUE(run_check(hs_b, 6));
  }
  if (DevExecCanAccessHost || HostExecCanAccessDev) {
    {
      Kokkos::deep_copy(host, hs_b, s_b);
      ASSERT_TRUE(run_check(hs_b, 5));
    }
    {
      Kokkos::deep_copy(host, s_a, hs_a);
      ASSERT_TRUE(run_check(s_a, 6));
    }
  }
}

TEST(TEST_CATEGORY, view_copy_tests_rank_0) {
  Kokkos::View<int, TEST_EXECSPACE> defaulted;
  Kokkos::View<int, TEST_EXECSPACE> a("A");
  Kokkos::View<int, TEST_EXECSPACE> b("B");
  auto h_a  = Kokkos::create_mirror(a);
  auto h_b  = Kokkos::create_mirror(b);
  auto m_a  = Kokkos::create_mirror_view(a);
  auto dev  = typename TEST_EXECSPACE::execution_space();
  auto host = Kokkos::DefaultHostExecutionSpace();

  // No execution space
  { Kokkos::deep_copy(defaulted, defaulted); }
  {
    Kokkos::deep_copy(a, 1);
    ASSERT_TRUE(run_check(a, 1));
  }
  {
    Kokkos::deep_copy(a, a);
    ASSERT_TRUE(run_check(a, 1));
  }
  {
    Kokkos::deep_copy(m_a, a);
    ASSERT_TRUE(run_check(m_a, 1));
  }
  {
    Kokkos::deep_copy(m_a, 2);
    ASSERT_TRUE(run_check(m_a, 2));
  }
  {
    Kokkos::deep_copy(a, m_a);
    ASSERT_TRUE(run_check(a, 2));
  }
  {
    Kokkos::deep_copy(b, 3);
    ASSERT_TRUE(run_check(b, 3));
  }
  {
    Kokkos::deep_copy(h_a, 4);
    ASSERT_TRUE(run_check(h_a, 4));
  }
  {
    Kokkos::deep_copy(a, b);
    ASSERT_TRUE(run_check(a, 3));
  }
  {
    Kokkos::deep_copy(h_b, h_a);
    ASSERT_TRUE(run_check(h_b, 4));
  }
  {
    Kokkos::deep_copy(h_a, a);
    ASSERT_TRUE(run_check(h_a, 3));
  }
  {
    Kokkos::deep_copy(b, h_b);
    ASSERT_TRUE(run_check(b, 4));
  }

  // Device
  { Kokkos::deep_copy(dev, defaulted, defaulted); }
  {
    Kokkos::deep_copy(dev, a, 1);
    ASSERT_TRUE(run_check(a, 1));
  }
  {
    Kokkos::deep_copy(dev, a, a);
    ASSERT_TRUE(run_check(a, 1));
  }
  {
    Kokkos::deep_copy(dev, m_a, a);
    ASSERT_TRUE(run_check(m_a, 1));
  }
  {
    Kokkos::deep_copy(dev, m_a, 2);
    ASSERT_TRUE(run_check(m_a, 2));
  }
  {
    Kokkos::deep_copy(dev, a, m_a);
    ASSERT_TRUE(run_check(a, 2));
  }
  {
    Kokkos::deep_copy(dev, b, 3);
    ASSERT_TRUE(run_check(b, 3));
  }
  {
    Kokkos::deep_copy(dev, h_a, 4);
    ASSERT_TRUE(run_check(h_a, 4));
  }
  {
    Kokkos::deep_copy(dev, a, b);
    ASSERT_TRUE(run_check(a, 3));
  }
  {
    Kokkos::deep_copy(dev, h_b, h_a);
    ASSERT_TRUE(run_check(h_b, 4));
  }
  {
    Kokkos::deep_copy(dev, h_a, a);
    ASSERT_TRUE(run_check(h_a, 3));
  }
  {
    Kokkos::deep_copy(dev, b, h_b);
    ASSERT_TRUE(run_check(b, 4));
  }

  // Host
  { Kokkos::deep_copy(host, defaulted, defaulted); }
  {
    Kokkos::deep_copy(host, a, 1);
    ASSERT_TRUE(run_check(a, 1));
  }
  {
    Kokkos::deep_copy(host, a, a);
    ASSERT_TRUE(run_check(a, 1));
  }
  {
    Kokkos::deep_copy(host, m_a, a);
    ASSERT_TRUE(run_check(m_a, 1));
  }
  {
    Kokkos::deep_copy(host, m_a, 2);
    ASSERT_TRUE(run_check(m_a, 2));
  }
  {
    Kokkos::deep_copy(host, a, m_a);
    ASSERT_TRUE(run_check(a, 2));
  }
  {
    Kokkos::deep_copy(host, b, 3);
    ASSERT_TRUE(run_check(b, 3));
  }
  {
    Kokkos::deep_copy(host, h_a, 4);
    ASSERT_TRUE(run_check(h_a, 4));
  }
  {
    Kokkos::deep_copy(host, a, b);
    ASSERT_TRUE(run_check(a, 3));
  }
  {
    Kokkos::deep_copy(host, h_b, h_a);
    ASSERT_TRUE(run_check(h_b, 4));
  }
  {
    Kokkos::deep_copy(host, h_a, a);
    ASSERT_TRUE(run_check(h_a, 3));
  }
  {
    Kokkos::deep_copy(host, b, h_b);
    ASSERT_TRUE(run_check(b, 4));
  }
}

TEST(TEST_CATEGORY, view_copy_degenerated) {
  Kokkos::View<int*, TEST_EXECSPACE, Kokkos::MemoryTraits<Kokkos::Unmanaged>>
      v_um_def_1;
  Kokkos::View<int*, TEST_EXECSPACE, Kokkos::MemoryTraits<Kokkos::Unmanaged>>
  v_um_1(reinterpret_cast<int*>(-1), 0);
  Kokkos::View<int*, TEST_EXECSPACE> v_m_def_1;
  Kokkos::View<int*, TEST_EXECSPACE> v_m_1("v_m_1", 0);

  Kokkos::View<int*, TEST_EXECSPACE, Kokkos::MemoryTraits<Kokkos::Unmanaged>>
      v_um_def_2;
  Kokkos::View<int*, TEST_EXECSPACE, Kokkos::MemoryTraits<Kokkos::Unmanaged>>
  v_um_2(reinterpret_cast<int*>(-1), 0);
  Kokkos::View<int*, TEST_EXECSPACE> v_m_def_2;
  Kokkos::View<int*, TEST_EXECSPACE> v_m_2("v_m_2", 0);
>>>>>>> 5e3fe197

  Kokkos::deep_copy(v_um_def_1, v_um_def_2);
  Kokkos::deep_copy(v_um_def_1, v_um_2);
  Kokkos::deep_copy(v_um_def_1, v_m_def_2);
  Kokkos::deep_copy(v_um_def_1, v_m_2);

  Kokkos::deep_copy(v_um_1, v_um_def_2);
  Kokkos::deep_copy(v_um_1, v_um_2);
  Kokkos::deep_copy(v_um_1, v_m_def_2);
  Kokkos::deep_copy(v_um_1, v_m_2);

  Kokkos::deep_copy(v_m_def_1, v_um_def_2);
  Kokkos::deep_copy(v_m_def_1, v_um_2);
  Kokkos::deep_copy(v_m_def_1, v_m_def_2);
  Kokkos::deep_copy(v_m_def_1, v_m_2);

  Kokkos::deep_copy(v_m_1, v_um_def_2);
  Kokkos::deep_copy(v_m_1, v_um_2);
  Kokkos::deep_copy(v_m_1, v_m_def_2);
  Kokkos::deep_copy(v_m_1, v_m_2);
}

}  // namespace Test<|MERGE_RESOLUTION|>--- conflicted
+++ resolved
@@ -52,115 +52,6 @@
 
 namespace {
 
-<<<<<<< HEAD
-template < typename ExecSpace >
-struct TestViewCopy {
-
-  using InExecSpace = ExecSpace;
-
-  static void test_view_copy(const int dim0, const int dim1, const int dim2)
-  {
-#if defined( KOKKOS_ENABLE_CUDA ) || defined( KOKKOS_ENABLE_ROCM )
-   // ExecSpace = CudaUVM, CudaHostPinned
-   // This test will fail at runtime with an illegal memory access if something goes wrong
-   // Test 1: deep_copy from host_mirror_space to ExecSpace and ExecSpace back to host_mirror_space
-   {
-    typedef Kokkos::View<double****,InExecSpace> Rank4ViewType;
-    Rank4ViewType view_4;
-    view_4 = Rank4ViewType("view_4", dim0, dim1, dim2, dim2);
-
-    typedef typename Kokkos::Impl::is_space<InExecSpace>::host_mirror_space::execution_space host_space_type;
-    Kokkos::View<double**,Kokkos::LayoutLeft,host_space_type> srcView("srcView", dim2, dim2);
-
-    // Strided dst view
-    auto dstView = Kokkos::subview(view_4, 0, 0, Kokkos::ALL(), Kokkos::ALL());
-
-    // host_mirror_space to ExecSpace
-    Kokkos::deep_copy( dstView, srcView );
-    Kokkos::fence();
-
-    // ExecSpace to host_mirror_space 
-    Kokkos::deep_copy( srcView, dstView );
-    Kokkos::fence();
-   }
-
-   // Test 2: deep_copy from Cuda to ExecSpace and ExecSpace back to Cuda
-   {
-    typedef Kokkos::View<double****,InExecSpace> Rank4ViewType;
-    Rank4ViewType view_4;
-    view_4 = Rank4ViewType("view_4", dim0, dim1, dim2, dim2);
-
-#if defined( KOKKOS_ENABLE_CUDA )
-    typedef typename std::conditional<
-        Kokkos::Impl::MemorySpaceAccess<Kokkos::CudaSpace,typename InExecSpace::memory_space>::accessible,
-        Kokkos::CudaSpace,
-        InExecSpace>::type space_type;
-#endif
-#if defined( KOKKOS_ENABLE_ROCM )
-    typedef typename std::conditional<
-        Kokkos::Impl::MemorySpaceAccess<Kokkos::ROCmSpace,typename InExecSpace::memory_space>::accessible,
-        Kokkos::ROCmSpace,
-        InExecSpace>::type space_type;
-#endif
-    Kokkos::View<double**,Kokkos::LayoutLeft,space_type> srcView("srcView", dim2, dim2);
-
-    // Strided dst view
-    auto dstView = Kokkos::subview(view_4, 0, 0, Kokkos::ALL(), Kokkos::ALL());
-
-    // Cuda to ExecSpace
-    Kokkos::deep_copy( dstView, srcView );
-    Kokkos::fence();
-
-    // ExecSpace to Cuda
-    Kokkos::deep_copy( srcView, dstView );
-    Kokkos::fence();
-   }
-
-   // Test 3: deep_copy from host_space to ExecSpace and ExecSpace back to host_space
-   {
-    typedef Kokkos::View<double****,InExecSpace> Rank4ViewType;
-    Rank4ViewType view_4;
-    view_4 = Rank4ViewType("view_4", dim0, dim1, dim2, dim2);
-
-    typedef Kokkos::HostSpace host_space_type;
-    Kokkos::View<double**,Kokkos::LayoutLeft,host_space_type> srcView("srcView", dim2, dim2);
-
-    // Strided dst view
-    auto dstView = Kokkos::subview(view_4, 0, 0, Kokkos::ALL(), Kokkos::ALL());
-
-    // host_space to ExecSpace
-    Kokkos::deep_copy( dstView, srcView );
-    Kokkos::fence();
-
-    // ExecSpace to host_space 
-    Kokkos::deep_copy( srcView, dstView );
-    Kokkos::fence();
-   }
-#endif
-  } // end test_view_copy
-
-}; // end struct
-
-} // namespace
-
-TEST_F( TEST_CATEGORY , view_copy_tests ) {
-  //Only include this file to be compiled with CudaUVM and CudaHostPinned
-  TestViewCopy< TEST_EXECSPACE >::test_view_copy(4,2,3);
-  TestViewCopy< TEST_EXECSPACE >::test_view_copy(4,2,0);
-}
-
-TEST_F( TEST_CATEGORY , view_copy_degenerated ) {
-  //Only include this file to be compiled with CudaUVM and CudaHostPinned
-  Kokkos::View<int*, Kokkos::MemoryTraits<Kokkos::Unmanaged>> v_um_def_1;
-  Kokkos::View<int*, Kokkos::MemoryTraits<Kokkos::Unmanaged>> v_um_1( reinterpret_cast<int*>(-1), 0 );
-  Kokkos::View<int*> v_m_def_1;
-  Kokkos::View<int*> v_m_1("v_m_1", 0);
-
-  Kokkos::View<int*, Kokkos::MemoryTraits<Kokkos::Unmanaged>> v_um_def_2;
-  Kokkos::View<int*, Kokkos::MemoryTraits<Kokkos::Unmanaged>> v_um_2( reinterpret_cast<int*>(-1), 0 );
-  Kokkos::View<int*> v_m_def_2;
-  Kokkos::View<int*> v_m_2("v_m_2", 0);
-=======
 template <class ViewType>
 struct CheckResult {
   using value_type = typename ViewType::non_const_value_type;
@@ -601,7 +492,6 @@
   v_um_2(reinterpret_cast<int*>(-1), 0);
   Kokkos::View<int*, TEST_EXECSPACE> v_m_def_2;
   Kokkos::View<int*, TEST_EXECSPACE> v_m_2("v_m_2", 0);
->>>>>>> 5e3fe197
 
   Kokkos::deep_copy(v_um_def_1, v_um_def_2);
   Kokkos::deep_copy(v_um_def_1, v_um_2);
